--- conflicted
+++ resolved
@@ -473,25 +473,11 @@
 class Decimal(Column):
     db_type = 'decimal'
 
-<<<<<<< HEAD
-class Counter(Integer):
-    """ Validates like an integer, goes into the database as a counter
-    """
-    db_type = 'counter'
-
+class Counter(Column):
+    #TODO: counter field
     def __init__(self, **kwargs):
         super(Counter, self).__init__(**kwargs)
-=======
-    def validate(self, value):
-        from decimal import Decimal as _Decimal
-        from decimal import InvalidOperation
-        val = super(Decimal, self).validate(value)
-        if val is None: return
-        try:
-            return _Decimal(val)
-        except InvalidOperation:
-            raise ValidationError("'{}' can't be coerced to decimal".format(val))
->>>>>>> 5876f2a8
+        raise NotImplementedError
 
     def to_python(self, value):
         return self.validate(value)
