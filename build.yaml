schedules:
  commit_master:
    schedule: per_commit
    branches:
      include: [master]
    env_vars: |
      EVENT_LOOP_MANAGER='libev'
    matrix:
      exclude:
        - python: [3.4, 3.6]

  commit_branches:
    schedule: per_commit
    branches:
      include: [/python.*/]
    env_vars: |
      EVENT_LOOP_MANAGER='libev'
    matrix:
      exclude:
        - python: [3.4, 3.6]
        - cassandra: ['2.0', '2.1', '3.0']

  weekly_libev:
    schedule: 0 10 * * 6
    branches:
      include: [master]
    env_vars: |
      EVENT_LOOP_MANAGER='libev'

  weekly_gevent:
    schedule: 0 14 * * 6
    branches:
      include: [master]
    env_vars: |
      EVENT_LOOP_MANAGER='gevent'
    matrix:
      exclude:
        - python: [3.4, 3.5, 3.6]

  weekly_eventlet:
    schedule: 0 18 * * 6
    branches:
      include: [master]
    env_vars: |
      EVENT_LOOP_MANAGER='eventlet'

  weekly_async:
    schedule: 0 10 * * 7
    branches:
      include: [master]
    env_vars: |
      EVENT_LOOP_MANAGER='async'

  weekly_twister:
    schedule: 0 14 * * 7
    branches:
      include: [master]
    env_vars: |
      EVENT_LOOP_MANAGER='twisted'

  upgrade_tests:
    schedule: adhoc
    branches:
      include: [master, python-546]
    env_vars: |
      EVENT_LOOP_MANAGER='libev'
      JUST_UPGRADE=True
    matrix:
      exclude:
        - python: [3.4, 3.6]
        - cassandra: ['2.0', '2.1', '2.2', '3.0']

python:
  - 2.7
  - 3.4
  - 3.5
  - 3.6

os:
  - ubuntu/trusty64

cassandra:
  - '2.0'
  - '2.1'
  - '2.2'
  - '3.0'
  - '3.11'

env:
  CYTHON:
    - CYTHON
    - NO_CYTHON

build:
  - script: |
      export JAVA_HOME=$CCM_JAVA_HOME
      export PATH=$JAVA_HOME/bin:$PATH
      export PYTHONPATH=""

      pip install git+https://github.com/pcmanus/ccm.git
      # Install dependencies
      sudo apt-get install -y libev4 libev-dev

      pip install -r test-requirements.txt
      pip install nose-ignore-docstring
      pip install nose-exclude
      FORCE_CYTHON=False
      if [[ $CYTHON == 'CYTHON' ]]; then
        FORCE_CYTHON=True
        pip install cython
        pip install numpy
        # Install the driver & compile C extensions
        python setup.py build_ext --inplace
      else
        # Install the driver & compile C extensions with no cython
        python setup.py build_ext --inplace --no-cython
      fi

      echo "Installing simulacron"
      pushd ~
      git clone git@github.com:datastax/simulacron.git
      cd simulacron
      git clone git@github.com:datastax/native-protocol.git
      cd native-protocol
      mvn clean install
      cd ..
      mvn clean install -DskipTests=true
      ls standalone/target
      SIMULACRON_JAR=`find \`pwd\` -name "simulacron-standalone-*.jar"`
      echo "SIMULACRON_JAR: $SIMULACRON_JAR"

      popd


      echo "JUST_UPGRADE: $JUST_UPGRADE"
      if [[ $JUST_UPGRADE == 'True' ]]; then
<<<<<<< HEAD
        EVENT_LOOP_MANAGER=$EVENT_LOOP_MANAGER VERIFY_CYTHON=$FORCE_CYTHON nosetests -s -v --logging-format="[%(levelname)s] %(asctime)s %(thread)d: %(message)s" --with-ignore-docstrings --with-xunit --xunit-file=upgrade_results.xml tests/integration/upgrade || true
=======
        EVENT_LOOP_MANAGER=$EVENT_LOOP_MANAGER VERIFY_CYTHON=$FORCE_CYTHON nosetests -s -v --logging-format="[%(levelname)s] %(asctime)s %(thread)d: %(message)s" --with-ignore-docstrings --with-xunit --xunit-file=upgrade_results.xml tests/integration/long/upgrade || true
>>>>>>> ed3dadd8
        exit 0
      fi


      # Run the unit tests, this is not done in travis because
      # it takes too much time for the whole matrix to build with cython
      if [[ $CYTHON == 'CYTHON' ]]; then
        EVENT_LOOP_MANAGER=$EVENT_LOOP_MANAGER VERIFY_CYTHON=1 nosetests -s -v --logging-format="[%(levelname)s] %(asctime)s %(thread)d: %(message)s" --with-ignore-docstrings --with-xunit --xunit-file=unit_results.xml tests/unit/ || true
        MONKEY_PATCH_LOOP=1 EVENT_LOOP_MANAGER=$EVENT_LOOP_MANAGER VERIFY_CYTHON=1 nosetests -s -v --logging-format="[%(levelname)s] %(asctime)s %(thread)d: %(message)s" --with-ignore-docstrings --with-xunit --xunit-file=unit_eventlet_results.xml tests/unit/io/test_eventletreactor.py || true
        MONKEY_PATCH_LOOP=1 EVENT_LOOP_MANAGER=$EVENT_LOOP_MANAGER VERIFY_CYTHON=1 nosetests -s -v --logging-format="[%(levelname)s] %(asctime)s %(thread)d: %(message)s" --with-ignore-docstrings --with-xunit --xunit-file=unit_gevent_results.xml tests/unit/io/test_geventreactor.py || true

      fi

      echo "Running with event loop manager: $EVENT_LOOP_MANAGER"
      echo "==========RUNNING SIMULACRON TESTS=========="
      SIMULACRON_JAR=$SIMULACRON_JAR EVENT_LOOP_MANAGER=$EVENT_LOOP_MANAGER CASSANDRA_DIR=$CCM_INSTALL_DIR DSE_VERSION=$CCM_CASSANDRA_VERSION VERIFY_CYTHON=$FORCE_CYTHON nosetests -s -v --logging-format="[%(levelname)s] %(asctime)s %(thread)d: %(message)s" --with-ignore-docstrings --with-xunit --xunit-file=simulacron_results.xml tests/integration/simulacron/ || true

      echo "Running with event loop manager: $EVENT_LOOP_MANAGER"
      echo "==========RUNNING CQLENGINE TESTS=========="
      EVENT_LOOP_MANAGER=$EVENT_LOOP_MANAGER CASSANDRA_VERSION=$CCM_CASSANDRA_VERSION VERIFY_CYTHON=$FORCE_CYTHON nosetests -s -v --logging-format="[%(levelname)s] %(asctime)s %(thread)d: %(message)s" --with-ignore-docstrings --with-xunit --xunit-file=cqle_results.xml tests/integration/cqlengine/ || true

      echo "==========RUNNING INTEGRATION TESTS=========="
      EVENT_LOOP_MANAGER=$EVENT_LOOP_MANAGER CASSANDRA_VERSION=$CCM_CASSANDRA_VERSION VERIFY_CYTHON=$FORCE_CYTHON nosetests -s -v --logging-format="[%(levelname)s] %(asctime)s %(thread)d: %(message)s" --with-ignore-docstrings --with-xunit --xunit-file=standard_results.xml tests/integration/standard/ || true

      echo "==========RUNNING LONG INTEGRATION TESTS=========="
      EVENT_LOOP_MANAGER=$EVENT_LOOP_MANAGER CASSANDRA_VERSION=$CCM_CASSANDRA_VERSION VERIFY_CYTHON=$FORCE_CYTHON nosetests -s -v --logging-format="[%(levelname)s] %(asctime)s %(thread)d: %(message)s" --exclude-dir=tests/integration/long/upgrade --with-ignore-docstrings --with-xunit --xunit-file=long_results.xml tests/integration/long/ || true
  - xunit:
    - "*_results.xml"<|MERGE_RESOLUTION|>--- conflicted
+++ resolved
@@ -134,11 +134,7 @@
 
       echo "JUST_UPGRADE: $JUST_UPGRADE"
       if [[ $JUST_UPGRADE == 'True' ]]; then
-<<<<<<< HEAD
         EVENT_LOOP_MANAGER=$EVENT_LOOP_MANAGER VERIFY_CYTHON=$FORCE_CYTHON nosetests -s -v --logging-format="[%(levelname)s] %(asctime)s %(thread)d: %(message)s" --with-ignore-docstrings --with-xunit --xunit-file=upgrade_results.xml tests/integration/upgrade || true
-=======
-        EVENT_LOOP_MANAGER=$EVENT_LOOP_MANAGER VERIFY_CYTHON=$FORCE_CYTHON nosetests -s -v --logging-format="[%(levelname)s] %(asctime)s %(thread)d: %(message)s" --with-ignore-docstrings --with-xunit --xunit-file=upgrade_results.xml tests/integration/long/upgrade || true
->>>>>>> ed3dadd8
         exit 0
       fi
 
