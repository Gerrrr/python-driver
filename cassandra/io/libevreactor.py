<<<<<<< HEAD
import atexit
from collections import deque
from functools import partial
=======
# Copyright 2013-2014 DataStax, Inc.
#
# Licensed under the Apache License, Version 2.0 (the "License");
# you may not use this file except in compliance with the License.
# You may obtain a copy of the License at
#
# http://www.apache.org/licenses/LICENSE-2.0
#
# Unless required by applicable law or agreed to in writing, software
# distributed under the License is distributed on an "AS IS" BASIS,
# WITHOUT WARRANTIES OR CONDITIONS OF ANY KIND, either express or implied.
# See the License for the specific language governing permissions and
# limitations under the License.

from collections import defaultdict, deque
>>>>>>> 9effa90f
import logging
import os
import socket
from threading import Event, Lock, Thread

from cassandra import OperationTimedOut
from cassandra.connection import Connection, ConnectionShutdown, NONBLOCKING
from cassandra.decoder import RegisterMessage
from cassandra.marshal import int32_unpack
try:
    import cassandra.io.libevwrapper as libev
except ImportError:
    raise ImportError(
        "The C extension needed to use libev was not found.  This "
        "probably means that you didn't have the required build dependencies "
        "when installing the driver.  See "
        "http://datastax.github.io/python-driver/installation.html#c-extensions "
        "for instructions on installing build dependencies and building "
        "the C extension.")

try:
    from cStringIO import StringIO
except ImportError:
    from StringIO import StringIO  # ignore flake8 warning: # NOQA

try:
    import ssl
except ImportError:
    ssl = None # NOQA

log = logging.getLogger(__name__)


class LibevConnection(Connection):
    """
    An implementation of :class:`.Connection` that uses libev for its event loop.
    """
    _loop = libev.Loop()
    _loop_notifier = libev.Async(_loop)
    _loop_notifier.start()

    # prevent _loop_notifier from keeping the loop from returning
    _loop.unref()

    _loop_started = None
    _loop_lock = Lock()
    _loop_shutdown = False

    @classmethod
    def _run_loop(cls):
        while True:
            end_condition = cls._loop.start()
            # there are still active watchers, no deadlock
            with cls._loop_lock:
                if not cls._loop_shutdown and (end_condition or cls._live_conns):
                    log.debug("Restarting event loop")
                    continue
                else:
                    # all Connections have been closed, no active watchers
                    log.debug("All Connections currently closed, event loop ended")
                    cls._loop_started = False
                    break

    @classmethod
    def _maybe_start_loop(cls):
        should_start = False
        with cls._loop_lock:
            if not cls._loop_started:
                log.debug("Starting libev event loop")
                cls._loop_started = True
                should_start = True

        if should_start:
            t = Thread(target=cls._run_loop, name="event_loop")
            t.daemon = True
            t.start()
            atexit.register(partial(cls._cleanup, t))

        return should_start

    @classmethod
    def _cleanup(cls, thread):
        cls._loop_shutdown = True
        log.debug("Waiting for event loop thread to join...")
        thread.join()
        log.debug("Event loop thread was joined")

    # class-level set of all connections; only replaced with a new copy
    # while holding _conn_set_lock, never modified in place
    _live_conns = set()
    # newly created connections that need their write/read watcher started
    _new_conns = set()
    # recently closed connections that need their write/read watcher stopped
    _closed_conns = set()
    _conn_set_lock = Lock()

    _write_watcher_is_active = False

    _total_reqd_bytes = 0
    _read_watcher = None
    _write_watcher = None
    _socket = None

    @classmethod
    def factory(cls, *args, **kwargs):
        timeout = kwargs.pop('timeout', 5.0)
        conn = cls(*args, **kwargs)
        conn.connected_event.wait(timeout)
        if conn.last_error:
            raise conn.last_error
        elif not conn.connected_event.is_set():
            conn.close()
            raise OperationTimedOut("Timed out creating new connection")
        else:
            return conn

    @classmethod
    def _connection_created(cls, conn):
        with cls._conn_set_lock:
            new_live_conns = cls._live_conns.copy()
            new_live_conns.add(conn)
            cls._live_conns = new_live_conns

            new_new_conns = cls._new_conns.copy()
            new_new_conns.add(conn)
            cls._new_conns = new_new_conns

    @classmethod
    def _connection_destroyed(cls, conn):
        with cls._conn_set_lock:
            new_live_conns = cls._live_conns.copy()
            new_live_conns.discard(conn)
            cls._live_conns = new_live_conns

            new_closed_conns = cls._closed_conns.copy()
            new_closed_conns.add(conn)
            cls._closed_conns = new_closed_conns

    @classmethod
    def loop_will_run(cls, prepare):
        changed = False
        for conn in cls._live_conns:
            if not conn.deque and conn._write_watcher_is_active:
                if conn._write_watcher:
                    conn._write_watcher.stop()
                conn._write_watcher_is_active = False
                changed = True
            elif conn.deque and not conn._write_watcher_is_active:
                conn._write_watcher.start()
                conn._write_watcher_is_active = True
                changed = True

        if cls._new_conns:
            with cls._conn_set_lock:
                to_start = cls._new_conns
                cls._new_conns = set()

            for conn in to_start:
                conn._read_watcher.start()

            changed = True

        if cls._closed_conns:
            with cls._conn_set_lock:
                to_stop = cls._closed_conns
                cls._closed_conns = set()

            for conn in to_stop:
                if conn._write_watcher:
                    conn._write_watcher.stop()
                if conn._read_watcher:
                    conn._read_watcher.stop()

            changed = True

        if changed:
            cls._loop_notifier.send()

    def __init__(self, *args, **kwargs):
        Connection.__init__(self, *args, **kwargs)

        self.connected_event = Event()
        self._iobuf = StringIO()

        self._callbacks = {}
        self.deque = deque()
        self._deque_lock = Lock()

        self._socket = socket.socket(socket.AF_INET, socket.SOCK_STREAM)
        if self.ssl_options:
            if not ssl:
                raise Exception("This version of Python was not compiled with SSL support")
            self._socket = ssl.wrap_socket(self._socket, **self.ssl_options)
        self._socket.settimeout(1.0)  # TODO potentially make this value configurable
        self._socket.connect((self.host, self.port))
        self._socket.setblocking(0)

        if self.sockopts:
            for args in self.sockopts:
                self._socket.setsockopt(*args)

        with self._loop_lock:
            self._read_watcher = libev.IO(self._socket._sock, libev.EV_READ, self._loop, self.handle_read)
            self._write_watcher = libev.IO(self._socket._sock, libev.EV_WRITE, self._loop, self.handle_write)

        self._send_options_message()

        self.__class__._connection_created(self)

        # start the global event loop if needed
        self._maybe_start_loop()
        self._loop_notifier.send()

    def close(self):
        with self.lock:
            if self.is_closed:
                return
            self.is_closed = True

        log.debug("Closing connection (%s) to %s", id(self), self.host)
        self.__class__._connection_destroyed(self)
        self._loop_notifier.send()
        self._socket.close()

        # don't leave in-progress operations hanging
        if not self.is_defunct:
            self.error_all_callbacks(
                ConnectionShutdown("Connection to %s was closed" % self.host))

    def handle_write(self, watcher, revents, errno=None):
        if revents & libev.EV_ERROR:
            if errno:
                exc = IOError(errno, os.strerror(errno))
            else:
                exc = Exception("libev reported an error")

            self.defunct(exc)
            return

        while True:
            try:
                with self._deque_lock:
                    next_msg = self.deque.popleft()
            except IndexError:
                return

            try:
                sent = self._socket.send(next_msg)
            except socket.error as err:
                if (err.args[0] in NONBLOCKING):
                    with self._deque_lock:
                        self.deque.appendleft(next_msg)
                else:
                    self.defunct(err)
                return
            else:
                if sent < len(next_msg):
                    with self._deque_lock:
                        self.deque.appendleft(next_msg[sent:])

    def handle_read(self, watcher, revents, errno=None):
        if revents & libev.EV_ERROR:
            if errno:
                exc = IOError(errno, os.strerror(errno))
            else:
                exc = Exception("libev reported an error")

            self.defunct(exc)
            return
        try:
            while True:
                buf = self._socket.recv(self.in_buffer_size)
                self._iobuf.write(buf)
                if len(buf) < self.in_buffer_size:
                    break
        except socket.error as err:
            if ssl and isinstance(err, ssl.SSLError):
                if err.args[0] not in (ssl.SSL_ERROR_WANT_READ, ssl.SSL_ERROR_WANT_WRITE):
                    self.defunct(err)
                    return
            elif err.args[0] not in NONBLOCKING:
                self.defunct(err)
                return

        if self._iobuf.tell():
            while True:
                pos = self._iobuf.tell()
                if pos < 8 or (self._total_reqd_bytes > 0 and pos < self._total_reqd_bytes):
                    # we don't have a complete header yet or we
                    # already saw a header, but we don't have a
                    # complete message yet
                    break
                else:
                    # have enough for header, read body len from header
                    self._iobuf.seek(4)
                    body_len = int32_unpack(self._iobuf.read(4))

                    # seek to end to get length of current buffer
                    self._iobuf.seek(0, os.SEEK_END)
                    pos = self._iobuf.tell()

                    if pos >= body_len + 8:
                        # read message header and body
                        self._iobuf.seek(0)
                        msg = self._iobuf.read(8 + body_len)

                        # leave leftover in current buffer
                        leftover = self._iobuf.read()
                        self._iobuf = StringIO()
                        self._iobuf.write(leftover)

                        self._total_reqd_bytes = 0
                        self.process_msg(msg, body_len)
                    else:
                        self._total_reqd_bytes = body_len + 8
                        break
        else:
            log.debug("Connection %s closed by server", self)
            self.close()

    def push(self, data):
        sabs = self.out_buffer_size
        if len(data) > sabs:
            chunks = []
            for i in xrange(0, len(data), sabs):
                chunks.append(data[i:i + sabs])
        else:
            chunks = [data]

        with self._deque_lock:
            self.deque.extend(chunks)
            self._loop_notifier.send()

    def register_watcher(self, event_type, callback, register_timeout=None):
        self._push_watchers[event_type].add(callback)
        self.wait_for_response(
            RegisterMessage(event_list=[event_type]), timeout=register_timeout)

    def register_watchers(self, type_callback_dict, register_timeout=None):
        for event_type, callback in type_callback_dict.items():
            self._push_watchers[event_type].add(callback)
        self.wait_for_response(
            RegisterMessage(event_list=type_callback_dict.keys()), timeout=register_timeout)


_preparer = libev.Prepare(LibevConnection._loop, LibevConnection.loop_will_run)
# prevent _preparer from keeping the loop from returning
LibevConnection._loop.unref()
_preparer.start()<|MERGE_RESOLUTION|>--- conflicted
+++ resolved
@@ -1,8 +1,3 @@
-<<<<<<< HEAD
-import atexit
-from collections import deque
-from functools import partial
-=======
 # Copyright 2013-2014 DataStax, Inc.
 #
 # Licensed under the Apache License, Version 2.0 (the "License");
@@ -17,8 +12,9 @@
 # See the License for the specific language governing permissions and
 # limitations under the License.
 
-from collections import defaultdict, deque
->>>>>>> 9effa90f
+import atexit
+from collections import deque
+from functools import partial
 import logging
 import os
 import socket
