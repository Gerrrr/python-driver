--- conflicted
+++ resolved
@@ -23,11 +23,7 @@
 logging.getLogger('cassandra').addHandler(NullHandler())
 
 
-<<<<<<< HEAD
-__version_info__ = (2, 7, 2, 'post0')
-=======
 __version_info__ = (3, 0, '0a3', 'post0')
->>>>>>> be4e1db9
 __version__ = '.'.join(map(str, __version_info__))
 
 
