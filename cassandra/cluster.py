"""
This module houses the main classes you will interact with,
:class:`.Cluster` and :class:`.Session`.
"""

from concurrent.futures import ThreadPoolExecutor
import logging
<<<<<<< HEAD
=======
import socket
import sys
>>>>>>> 1442b211
import time
from threading import Lock, RLock, Thread, Event
import Queue
import sys
import weakref
from weakref import WeakValueDictionary
try:
    from weakref import WeakSet
except ImportError:
    from cassandra.util import WeakSet  # NOQA

from functools import partial, wraps
from itertools import groupby

from cassandra import ConsistencyLevel, AuthenticationFailed, OperationTimedOut
from cassandra.connection import ConnectionException, ConnectionShutdown
from cassandra.decoder import (QueryMessage, ResultMessage,
                               ErrorMessage, ReadTimeoutErrorMessage,
                               WriteTimeoutErrorMessage,
                               UnavailableErrorMessage,
                               OverloadedErrorMessage,
                               PrepareMessage, ExecuteMessage,
                               PreparedQueryNotFound,
                               IsBootstrappingErrorMessage, named_tuple_factory,
                               dict_factory)
from cassandra.metadata import Metadata
from cassandra.metrics import Metrics
from cassandra.policies import (RoundRobinPolicy, SimpleConvictionPolicy,
                                ExponentialReconnectionPolicy, HostDistance,
                                RetryPolicy)
from cassandra.pool import (_ReconnectionHandler, _HostReconnectionHandler,
                            HostConnectionPool)
from cassandra.query import (SimpleStatement, PreparedStatement, BoundStatement,
                             bind_params, QueryTrace, Statement)

# default to gevent when we are monkey patched, otherwise if libev is available, use that as the
# default because it's faster than asyncore
if 'gevent.monkey' in sys.modules:
    from cassandra.io.geventreactor import GeventConnection as DefaultConnection
else:
    try:
        from cassandra.io.libevreactor import LibevConnection as DefaultConnection
    except ImportError:
        from cassandra.io.asyncorereactor import AsyncoreConnection as DefaultConnection  # NOQA

# Forces load of utf8 encoding module to avoid deadlock that occurs
# if code that is being imported tries to import the module in a seperate
# thread.
# See http://bugs.python.org/issue10923
"".encode('utf8')

log = logging.getLogger(__name__)


DEFAULT_MIN_REQUESTS = 5
DEFAULT_MAX_REQUESTS = 100

DEFAULT_MIN_CONNECTIONS_PER_LOCAL_HOST = 2
DEFAULT_MAX_CONNECTIONS_PER_LOCAL_HOST = 8

DEFAULT_MIN_CONNECTIONS_PER_REMOTE_HOST = 1
DEFAULT_MAX_CONNECTIONS_PER_REMOTE_HOST = 2


_NOT_SET = object()


class NoHostAvailable(Exception):
    """
    Raised when an operation is attempted but all connections are
    busy, defunct, closed, or resulted in errors when used.
    """

    errors = None
    """
    A map of the form ``{ip: exception}`` which details the particular
    Exception that was caught for each host the operation was attempted
    against.
    """

    def __init__(self, message, errors):
        Exception.__init__(self, message, errors)
        self.errors = errors


def _future_completed(future):
    """ Helper for run_in_executor() """
    exc = future.exception()
    if exc:
        log.debug("Failed to run task on executor", exc_info=exc)


def run_in_executor(f):
    """
    A decorator to run the given method in the ThreadPoolExecutor.
    """

    @wraps(f)
    def new_f(self, *args, **kwargs):

        try:
            future = self.executor.submit(f, self, *args, **kwargs)
            future.add_done_callback(_future_completed)
        except Exception:
            log.exception("Failed to submit task to executor")

    return new_f


class Cluster(object):
    """
    The main class to use when interacting with a Cassandra cluster.
    Typically, one instance of this class will be created for each
    separate Cassandra cluster that your application interacts with.

    Example usage::

        >>> from cassandra.cluster import Cluster
        >>> cluster = Cluster(['192.168.1.1', '192.168.1.2'])
        >>> session = cluster.connect()
        >>> session.execute("CREATE KEYSPACE ...")
        >>> ...
        >>> cluster.shutdown()

    """

    port = 9042
    """
    The server-side port to open connections to. Defaults to 9042.
    """

    cql_version = None
    """
    If a specific version of CQL should be used, this may be set to that
    string version.  Otherwise, the highest CQL version supported by the
    server will be automatically used.
    """

    compression = True
    """
    Whether or not compression should be enabled when possible. Defaults to
    :const:`True` and attempts to use snappy compression.
    """

    auth_provider = None
    """
    An optional function that accepts one argument, the IP address of a node,
    and returns a dict of credentials for that node.
    """

    load_balancing_policy = None
    """
    An instance of :class:`.policies.LoadBalancingPolicy` or
    one of its subclasses.  Defaults to :class:`~.RoundRobinPolicy`.
    """

    reconnection_policy = ExponentialReconnectionPolicy(1.0, 600.0)
    """
    An instance of :class:`.policies.ReconnectionPolicy`. Defaults to an instance
    of :class:`.ExponentialReconnectionPolicy` with a base delay of one second and
    a max delay of ten minutes.
    """

    default_retry_policy = RetryPolicy()
    """
    A default :class:`.policies.RetryPolicy` instance to use for all
    :class:`.Statement` objects which do not have a :attr:`~.Statement.retry_policy`
    explicitly set.
    """

    conviction_policy_factory = SimpleConvictionPolicy
    """
    A factory function which creates instances of
    :class:`.policies.ConvictionPolicy`.  Defaults to
    :class:`.policies.SimpleConvictionPolicy`.
    """

    metrics_enabled = False
    """
    Whether or not metric collection is enabled.  If enabled, :attr:`.metrics`
    will be an instance of :class:`.metrics.Metrics`.
    """

    metrics = None
    """
    An instance of :class:`.metrics.Metrics` if :attr:`.metrics_enabled` is
    :const:`True`, else :const:`None`.
    """

    ssl_options = None
    """
    A optional dict which will be used as kwargs for ``ssl.wrap_socket()``
    when new sockets are created.  This should be used when client encryption
    is enabled in Cassandra.

    By default, a ``ca_certs`` value should be supplied (the value should be
    a string pointing to the location of the CA certs file), and you probably
    want to specify ``ssl_version`` as ``ssl.PROTOCOL_TLSv1`` to match
    Cassandra's default protocol.
    """

    sockopts = None
    """
    An optional list of tuples which will be used as arguments to
    ``socket.setsockopt()`` for all created sockets.
    """

    max_schema_agreement_wait = 10
    """
    The maximum duration (in seconds) that the driver will wait for schema
    agreement across the cluster. Defaults to ten seconds.
    """

    metadata = None
    """
    An instance of :class:`cassandra.metadata.Metadata`.
    """

    connection_class = DefaultConnection
    """
    This determines what event loop system will be used for managing
    I/O with Cassandra.  These are the current options:

    * :class:`cassandra.io.asyncorereactor.AsyncoreConnection`
    * :class:`cassandra.io.libevreactor.LibevConnection`

    By default, ``AsyncoreConnection`` will be used, which uses
    the ``asyncore`` module in the Python standard library.  The
    performance is slightly worse than with ``libev``, but it is
    supported on a wider range of systems.

    If ``libev`` is installed, ``LibevConnection`` will be used instead.
    """

    control_connection_timeout = 2.0
    """
    A timeout, in seconds, for queries made by the control connection, such
    as querying the current schema and information about nodes in the cluster.
    If set to :const:`None`, there will be no timeout for these queries.
    """

    sessions = None
    control_connection = None
    scheduler = None
    executor = None
    _is_shutdown = False
    _is_setup = False
    _prepared_statements = None
    _prepared_statement_lock = Lock()

    _listeners = None
    _listener_lock = None

    def __init__(self,
                 contact_points=("127.0.0.1",),
                 port=9042,
                 compression=True,
                 auth_provider=None,
                 load_balancing_policy=None,
                 reconnection_policy=None,
                 default_retry_policy=None,
                 conviction_policy_factory=None,
                 metrics_enabled=False,
                 connection_class=None,
                 ssl_options=None,
                 sockopts=None,
                 cql_version=None,
                 executor_threads=2,
                 max_schema_agreement_wait=10,
                 control_connection_timeout=2.0):
        """
        Any of the mutable Cluster attributes may be set as keyword arguments
        to the constructor.
        """
        self.contact_points = contact_points
        self.port = port
        self.compression = compression

        if auth_provider is not None:
            if not callable(auth_provider):
                raise ValueError("auth_provider must be callable")
            self.auth_provider = auth_provider

        if load_balancing_policy is not None:
            if isinstance(load_balancing_policy, type):
                raise TypeError("load_balancing_policy should not be a class, it should be an instance of that class")

            self.load_balancing_policy = load_balancing_policy
        else:
            self.load_balancing_policy = RoundRobinPolicy()

        if reconnection_policy is not None:
            if isinstance(reconnection_policy, type):
                raise TypeError("reconnection_policy should not be a class, it should be an instance of that class")

            self.reconnection_policy = reconnection_policy

        if default_retry_policy is not None:
            if isinstance(default_retry_policy, type):
                raise TypeError("default_retry_policy should not be a class, it should be an instance of that class")

            self.default_retry_policy = default_retry_policy

        if conviction_policy_factory is not None:
            if not callable(conviction_policy_factory):
                raise ValueError("conviction_policy_factory must be callable")
            self.conviction_policy_factory = conviction_policy_factory

        if connection_class is not None:
            self.connection_class = connection_class

        self.metrics_enabled = metrics_enabled
        self.ssl_options = ssl_options
        self.sockopts = sockopts
        self.cql_version = cql_version
        self.max_schema_agreement_wait = max_schema_agreement_wait
        self.control_connection_timeout = control_connection_timeout

        self._listeners = set()
        self._listener_lock = Lock()

        # let Session objects be GC'ed (and shutdown) when the user no longer
        # holds a reference. Normally the cycle detector would handle this,
        # but implementing __del__ prevents that.
        self.sessions = WeakSet()
        self.metadata = Metadata(self)
        self.control_connection = None
        self._prepared_statements = WeakValueDictionary()

        self._min_requests_per_connection = {
            HostDistance.LOCAL: DEFAULT_MIN_REQUESTS,
            HostDistance.REMOTE: DEFAULT_MIN_REQUESTS
        }

        self._max_requests_per_connection = {
            HostDistance.LOCAL: DEFAULT_MAX_REQUESTS,
            HostDistance.REMOTE: DEFAULT_MAX_REQUESTS
        }

        self._core_connections_per_host = {
            HostDistance.LOCAL: DEFAULT_MIN_CONNECTIONS_PER_LOCAL_HOST,
            HostDistance.REMOTE: DEFAULT_MIN_CONNECTIONS_PER_REMOTE_HOST
        }

        self._max_connections_per_host = {
            HostDistance.LOCAL: DEFAULT_MAX_CONNECTIONS_PER_LOCAL_HOST,
            HostDistance.REMOTE: DEFAULT_MAX_CONNECTIONS_PER_REMOTE_HOST
        }

        self.executor = ThreadPoolExecutor(max_workers=executor_threads)
        self.scheduler = _Scheduler(self.executor)

        self._lock = RLock()

        if self.metrics_enabled:
            self.metrics = Metrics(weakref.proxy(self))

        self.control_connection = ControlConnection(
            self, self.control_connection_timeout)

    def get_min_requests_per_connection(self, host_distance):
        return self._min_requests_per_connection[host_distance]

    def set_min_requests_per_connection(self, host_distance, min_requests):
        self._min_requests_per_connection[host_distance] = min_requests

    def get_max_requests_per_connection(self, host_distance):
        return self._max_requests_per_connection[host_distance]

    def set_max_requests_per_connection(self, host_distance, max_requests):
        self._max_requests_per_connection[host_distance] = max_requests

    def get_core_connections_per_host(self, host_distance):
        """
        Gets the minimum number of connections per Session that will be opened
        for each host with :class:`~.HostDistance` equal to `host_distance`.
        The default is 2 for :attr:`~HostDistance.LOCAL` and 1 for
        :attr:`~HostDistance.REMOTE`.
        """
        return self._core_connections_per_host[host_distance]

    def set_core_connections_per_host(self, host_distance, core_connections):
        """
        Sets the minimum number of connections per Session that will be opened
        for each host with :class:`~.HostDistance` equal to `host_distance`.
        The default is 2 for :attr:`~HostDistance.LOCAL` and 1 for
        :attr:`~HostDistance.REMOTE`.
        """
        old = self._core_connections_per_host[host_distance]
        self._core_connections_per_host[host_distance] = core_connections
        if old < core_connections:
            self._ensure_core_connections()

    def get_max_connections_per_host(self, host_distance):
        """
        Gets the maximum number of connections per Session that will be opened
        for each host with :class:`~.HostDistance` equal to `host_distance`.
        The default is 8 for :attr:`~HostDistance.LOCAL` and 2 for
        :attr:`~HostDistance.REMOTE`.
        """
        return self._max_connections_per_host[host_distance]

    def set_max_connections_per_host(self, host_distance, max_connections):
        """
        Gets the maximum number of connections per Session that will be opened
        for each host with :class:`~.HostDistance` equal to `host_distance`.
        The default is 2 for :attr:`~HostDistance.LOCAL` and 1 for
        :attr:`~HostDistance.REMOTE`.
        """
        self._max_connections_per_host[host_distance] = max_connections

    def connection_factory(self, address, *args, **kwargs):
        """
        Called to create a new connection with proper configuration.
        Intended for internal use only.
        """
        kwargs = self._make_connection_kwargs(address, kwargs)
        return self.connection_class.factory(address, *args, **kwargs)

    def _make_connection_factory(self, host, *args, **kwargs):
        kwargs = self._make_connection_kwargs(host.address, kwargs)
        return partial(self.connection_class.factory, host.address, *args, **kwargs)

    def _make_connection_kwargs(self, address, kwargs_dict):
        if self.auth_provider:
            kwargs_dict['credentials'] = self.auth_provider(address)

        kwargs_dict['port'] = self.port
        kwargs_dict['compression'] = self.compression
        kwargs_dict['sockopts'] = self.sockopts
        kwargs_dict['ssl_options'] = self.ssl_options
        kwargs_dict['cql_version'] = self.cql_version

        return kwargs_dict

    def connect(self, keyspace=None):
        """
        Creates and returns a new :class:`~.Session` object.  If `keyspace`
        is specified, that keyspace will be the default keyspace for
        operations on the ``Session``.
        """
        with self._lock:
            if self._is_shutdown:
                raise Exception("Cluster is already shut down")

            if not self._is_setup:
                for address in self.contact_points:
                    host = self.add_host(address, signal=False)
                    if host:
                        host.set_up()
                        for listener in self.listeners:
                            listener.on_add(host)

                self.load_balancing_policy.populate(
                    weakref.proxy(self), self.metadata.all_hosts())
                self._is_setup = True

            if self.control_connection:
                try:
                    self.control_connection.connect()
                    log.debug("Control connection created")
                except Exception:
                    log.exception("Control connection failed to connect, "
                                  "shutting down Cluster:")
                    self.shutdown()
                    raise

            self.load_balancing_policy.check_supported()

        session = self._new_session()
        if keyspace:
            session.set_keyspace(keyspace)
        return session

    def shutdown(self):
        """
        Closes all sessions and connection associated with this Cluster.
        To ensure all connections are properly closed, **you should always
        call shutdown() on a Cluster instance when you are done with it**.

        Once shutdown, a Cluster should not be used for any purpose.
        """
        with self._lock:
            if self._is_shutdown:
                raise Exception("The Cluster was already shutdown")
            else:
                self._is_shutdown = True

        if self.scheduler:
            self.scheduler.shutdown()

        if self.control_connection:
            self.control_connection.shutdown()

        if self.sessions:
            for session in self.sessions:
                session.shutdown()

        if self.executor:
            self.executor.shutdown()

    def __del__(self):
        # we don't use shutdown() because we want to avoid shutting down
        # Sessions while they are still being used (in case there are no
        # longer any references to this Cluster object, but there are
        # still references to the Session object)
        if not self._is_shutdown:
            if self.scheduler:
                self.scheduler.shutdown()
            if self.control_connection:
                self.control_connection.shutdown()
            if self.executor:
                self.executor.shutdown(wait=False)

    def _new_session(self):
        session = Session(self, self.metadata.all_hosts())
        self.sessions.add(session)
        return session

    def _cleanup_failed_on_up_handling(self, host):
        self.load_balancing_policy.on_down(host)
        self.control_connection.on_down(host)
        for session in self.sessions:
            session.remove_pool(host)

        self._start_reconnector(host, is_host_addition=False)

    def _on_up_future_completed(self, host, futures, results, lock, finished_future):
        with lock:
            futures.discard(finished_future)

            try:
                results.append(finished_future.result())
            except Exception as exc:
                results.append(exc)

            if futures:
                return

        try:
            # all futures have completed at this point
            for exc in [f for f in results if isinstance(f, Exception)]:
                log.error("Unexpected failure while marking node %s up:", host, exc_info=exc)
                self._cleanup_failed_on_up_handling(host)
                return

            if not all(results):
                log.debug("Connection pool could not be created, not marking node %s up", host)
                self._cleanup_failed_on_up_handling(host)
                return

            # mark the host as up and notify all listeners
            host.set_up()
            for listener in self.listeners:
                listener.on_up(host)
        finally:
            host._handle_node_up_condition.acquire()
            if host._currently_handling_node_up:
                host._currently_handling_node_up = False
                host._handle_node_up_condition.notify()
            host._handle_node_up_condition.release()

        # see if there are any pools to add or remove now that the host is marked up
        for session in self.sessions:
            session.update_created_pools()

    def on_up(self, host):
        """
        Intended for internal use only.
        """
        if self._is_shutdown:
            return

        host._handle_node_up_condition.acquire()
        while host._currently_handling_node_up:
            host._handle_node_up_condition.wait()
        host.handling_up_down = True
        host._handle_node_up_condition.release()

        if host.is_up:
            return

        futures = set()
        try:
            log.info("Host %s has been marked up", host)

            reconnector = host.get_and_set_reconnection_handler(None)
            if reconnector:
                log.debug("Now that host %s is up, cancelling the reconnection handler", host)
                reconnector.cancel()

            self._prepare_all_queries(host)
            log.debug("Done preparing all queries for host %s", host)

            for session in self.sessions:
                session.remove_pool(host)

            self.load_balancing_policy.on_up(host)
            self.control_connection.on_up(host)

            futures_lock = Lock()
            futures_results = []
            callback = partial(self._on_up_future_completed, host, futures, futures_results, futures_lock)
            for session in self.sessions:
                future = session.add_or_renew_pool(host, is_host_addition=False)
                if future is not None:
                    future.add_done_callback(callback)
                    futures.add(future)
        except Exception:
            log.exception("Unexpected failure handling node %s being marked up:", host)
            for future in futures:
                future.cancel()

            self._cleanup_failed_on_up_handling(host)

            host._handle_node_up_condition.acquire()
            host._currently_handling_node_up = False
            host._handle_node_up_condition.notify()
            host._handle_node_up_condition.release()
            raise

        # for testing purposes
        return futures

    def _start_reconnector(self, host, is_host_addition):
        schedule = self.reconnection_policy.new_schedule()

        # in order to not hold references to this Cluster open and prevent
        # proper shutdown when the program ends, we'll just make a closure
        # of the current Cluster attributes to create new Connections with
        conn_factory = self._make_connection_factory(host)

        reconnector = _HostReconnectionHandler(
            host, conn_factory, is_host_addition, self.on_add, self.on_up,
            self.scheduler, schedule, host.get_and_set_reconnection_handler,
            new_handler=None)

        old_reconnector = host.get_and_set_reconnection_handler(reconnector)
        if old_reconnector:
            log.debug("Old host reconnector found for %s, cancelling", host)
            old_reconnector.cancel()

        log.debug("Staring reconnector for host %s", host)
        reconnector.start()

    @run_in_executor
    def on_down(self, host, is_host_addition, force_if_down=False):
        """
        Intended for internal use only.
        """
        if self._is_shutdown:
            return

        with host.lock:
            if (not (host.is_up or force_if_down)) or host.is_currently_reconnecting():
                return

            host.set_down()

        log.warn("Host %s has been marked down", host)

        self.load_balancing_policy.on_down(host)
        self.control_connection.on_down(host)
        for session in self.sessions:
            session.on_down(host)

        for listener in self.listeners:
            listener.on_down(host)

        self._start_reconnector(host, is_host_addition)

    def on_add(self, host):
        if self._is_shutdown:
            return

        log.debug("Adding or renewing pools for new host %s and notifying listeners", host)
        self._prepare_all_queries(host)
        log.debug("Done preparing queries for new host %s", host)

        self.load_balancing_policy.on_add(host)
        self.control_connection.on_add(host)

        futures_lock = Lock()
        futures_results = []
        futures = set()

        def future_completed(future):
            with futures_lock:
                futures.discard(future)

                try:
                    futures_results.append(future.result())
                except Exception as exc:
                    futures_results.append(exc)

                if futures:
                    return

            log.debug('All futures have completed for added host %s', host)

            for exc in [f for f in futures_results if isinstance(f, Exception)]:
                log.error("Unexpected failure while adding node %s, will not mark up:", host, exc_info=exc)
                return

            if not all(futures_results):
                log.warn("Connection pool could not be created, not marking node %s up", host)
                return

            self._finalize_add(host)

        have_future = False
        for session in self.sessions:
            future = session.add_or_renew_pool(host, is_host_addition=True)
            if future is not None:
                have_future = True
                futures.add(future)
                future.add_done_callback(future_completed)

        if not have_future:
            self._finalize_add(host)

    def _finalize_add(self, host):
        # mark the host as up and notify all listeners
        host.set_up()
        for listener in self.listeners:
            listener.on_add(host)

        # see if there are any pools to add or remove now that the host is marked up
        for session in self.sessions:
            session.update_created_pools()

    def on_remove(self, host):
        if self._is_shutdown:
            return

        log.debug("Removing host %s", host)
        host.set_down()
        self.load_balancing_policy.on_remove(host)
        for session in self.sessions:
            session.on_remove(host)
        for listener in self.listeners:
            listener.on_remove(host)

    def signal_connection_failure(self, host, connection_exc, is_host_addition):
        is_down = host.signal_connection_failure(connection_exc)
        if is_down:
            self.on_down(host, is_host_addition, force_if_down=True)
        return is_down

    def add_host(self, address, signal):
        """
        Called when adding initial contact points and when the control
        connection subsequently discovers a new node.  Intended for internal
        use only.
        """
        new_host = self.metadata.add_host(address)
        if new_host and signal:
            log.info("New Cassandra host %s added", address)
            self.on_add(new_host)

        return new_host

    def remove_host(self, host):
        """
        Called when the control connection observes that a node has left the
        ring.  Intended for internal use only.
        """
        if host and self.metadata.remove_host(host):
            log.info("Cassandra host %s removed", host)
            self.on_remove(host)

    def register_listener(self, listener):
        """
        Adds a :class:`cassandra.policies.HostStateListener` subclass instance to
        the list of listeners to be notified when a host is added, removed,
        marked up, or marked down.
        """
        with self._listener_lock:
            self._listeners.add(listener)

    def unregister_listener(self, listener):
        """ Removes a registered listener. """
        with self._listener_lock:
            self._listeners.remove(listener)

    @property
    def listeners(self):
        with self._listener_lock:
            return self._listeners.copy()

    def _ensure_core_connections(self):
        """
        If any host has fewer than the configured number of core connections
        open, attempt to open connections until that number is met.
        """
        for session in self.sessions:
            for pool in session._pools.values():
                pool.ensure_core_connections()

    def submit_schema_refresh(self, keyspace=None, table=None):
        """
        Schedule a refresh of the internal representation of the current
        schema for this cluster.  If `keyspace` is specified, only that
        keyspace will be refreshed, and likewise for `table`.
        """
        return self.executor.submit(
            self.control_connection.refresh_schema, keyspace, table)

    def _prepare_all_queries(self, host):
        if not self._prepared_statements:
            return

        log.debug("Preparing all known prepared statements against host %s", host)
        connection = None
        try:
            connection = self.connection_factory(host.address)
            try:
                self.control_connection.wait_for_schema_agreement(connection)
            except Exception:
                log.debug("Error waiting for schema agreement before preparing statements against host %s", host, exc_info=True)

            statements = self._prepared_statements.values()
            for keyspace, ks_statements in groupby(statements, lambda s: s.keyspace):
                if keyspace is not None:
                    connection.set_keyspace_blocking(keyspace)

                # prepare 10 statements at a time
                ks_statements = list(ks_statements)
                chunks = []
                for i in xrange(0, len(ks_statements), 10):
                    chunks.append(ks_statements[i:i + 10])

                for ks_chunk in chunks:
                    messages = [PrepareMessage(query=s.query_string) for s in ks_chunk]
                    # TODO: make this timeout configurable somehow?
                    responses = connection.wait_for_responses(*messages, timeout=5.0)
                    for response in responses:
                        if (not isinstance(response, ResultMessage) or
                                response.kind != ResultMessage.KIND_PREPARED):
                            log.debug("Got unexpected response when preparing "
                                      "statement on host %s: %r", host, response)

            log.debug("Done preparing all known prepared statements against host %s", host)
        except OperationTimedOut as timeout:
            log.warn("Timed out trying to prepare all statements on host %s: %s", host, timeout)
        except (ConnectionException, socket.error) as exc:
            log.warn("Error trying to prepare all statements on host %s: %r", host, exc)
        except Exception:
            log.exception("Error trying to prepare all statements on host %s", host)
        finally:
            if connection:
                connection.close()

    def prepare_on_all_sessions(self, query_id, prepared_statement, excluded_host):
        with self._prepared_statement_lock:
            self._prepared_statements[query_id] = prepared_statement
        for session in self.sessions:
            session.prepare_on_all_hosts(prepared_statement.query_string, excluded_host)


class Session(object):
    """
    A collection of connection pools for each host in the cluster.
    Instances of this class should not be created directly, only
    using :meth:`.Cluster.connect()`.

    Queries and statements can be executed through ``Session`` instances
    using the :meth:`~.Session.execute()` and :meth:`~.Session.execute_async()`
    methods.

    Example usage::

        >>> session = cluster.connect()
        >>> session.set_keyspace("mykeyspace")
        >>> session.execute("SELECT * FROM mycf")

    """

    cluster = None
    hosts = None
    keyspace = None
    is_shutdown = False

    row_factory = staticmethod(named_tuple_factory)
    """
    The format to return row results in.  By default, each
    returned row will be a named tuple.  You can alternatively
    use any of the following:

      - :func:`cassandra.decoder.tuple_factory` - return a result row as a tuple
      - :func:`cassandra.decoder.named_tuple_factory` - return a result row as a named tuple
      - :func:`cassandra.decoder.dict_factory` - return a result row as a dict
      - :func:`cassandra.decoder.ordered_dict_factory` - return a result row as an OrderedDict

    """

    default_timeout = 10.0
    """
    A default timeout, measured in seconds, for queries executed through
    :meth:`.execute()` or :meth:`.execute_async()`.  This default may be
    overridden with the `timeout` parameter for either of those methods
    or the `timeout` parameter for :meth:`.ResponseFuture.result()`.

    Setting this to :const:`None` will cause no timeouts to be set by default.

    **Important**: This timeout currently has no effect on callbacks registered
    on a :class:`~.ResponseFuture` through :meth:`.ResponseFuture.add_callback` or
    :meth:`.ResponseFuture.add_errback`; even if a query exceeds this default
    timeout, neither the registered callback or errback will be called.
    """

    max_trace_wait = 2.0
    """
    The maximum amount of time (in seconds) the driver will wait for trace
    details to be populated server-side for a query before giving up.
    If the `trace` parameter for :meth:`~.execute()` or :meth:`~.execute_async()`
    is :const:`True`, the driver will repeatedly attempt to fetch trace
    details for the query (using exponential backoff) until this limit is
    hit.  If the limit is passed, an error will be logged and the
    :attr:`.Statement.trace` will be left as :const:`None`. """

    _lock = None
    _pools = None
    _load_balancer = None
    _metrics = None

    def __init__(self, cluster, hosts):
        self.cluster = cluster
        self.hosts = hosts

        self._lock = RLock()
        self._pools = {}
        self._load_balancer = cluster.load_balancing_policy
        self._metrics = cluster.metrics

        # create connection pools in parallel
        futures = []
        for host in hosts:
            future = self.add_or_renew_pool(host, is_host_addition=False)
            if future is not None:
                futures.append(future)

        for future in futures:
            future.result()

    def execute(self, query, parameters=None, timeout=_NOT_SET, trace=False):
        """
        Execute the given query and synchronously wait for the response.

        If an error is encountered while executing the query, an Exception
        will be raised.

        `query` may be a query string or an instance of :class:`cassandra.query.Statement`.

        `parameters` may be a sequence or dict of parameters to bind.  If a
        sequence is used, ``%s`` should be used the placeholder for each
        argument.  If a dict is used, ``%(name)s`` style placeholders must
        be used.

        `timeout` should specify a floating-point timeout (in seconds) after
        which an :exc:`.OperationTimedOut` exception will be raised if the query
        has not completed.  If not set, the timeout defaults to
        :attr:`~.Session.default_timeout`.  If set to :const:`None`, there is
        no timeout.

        If `trace` is set to :const:`True`, an attempt will be made to
        fetch the trace details and attach them to the `query`'s
        :attr:`~.Statement.trace` attribute in the form of a :class:`.QueryTrace`
        instance.  This requires that `query` be a :class:`.Statement` subclass
        instance and not just a string.  If there is an error fetching the
        trace details, the :attr:`~.Statement.trace` attribute will be left as
        :const:`None`.
        """
        if timeout is _NOT_SET:
            timeout = self.default_timeout

        if trace and not isinstance(query, Statement):
            raise TypeError(
                "The query argument must be an instance of a subclass of "
                "cassandra.query.Statement when trace=True")

        future = self.execute_async(query, parameters, trace)
        try:
            result = future.result(timeout)
        finally:
            if trace:
                try:
                    query.trace = future.get_query_trace(self.max_trace_wait)
                except Exception:
                    log.exception("Unable to fetch query trace:")

        return result

    def execute_async(self, query, parameters=None, trace=False):
        """
        Execute the given query and return a :class:`~.ResponseFuture` object
        which callbacks may be attached to for asynchronous response
        delivery.  You may also call :meth:`~.ResponseFuture.result()`
        on the :class:`.ResponseFuture` to syncronously block for results at
        any time.

        If `trace` is set to :const:`True`, you may call
        :meth:`.ResponseFuture.get_query_trace()` after the request
        completes to retrieve a :class:`.QueryTrace` instance.

        Example usage::

            >>> session = cluster.connect()
            >>> future = session.execute_async("SELECT * FROM mycf")

            >>> def log_results(results):
            ...     for row in results:
            ...         log.info("Results: %s", row)

            >>> def log_error(exc):
            >>>     log.error("Operation failed: %s", exc)

            >>> future.add_callbacks(log_results, log_error)

        Async execution with blocking wait for results::

            >>> future = session.execute_async("SELECT * FROM mycf")
            >>> # do other stuff...

            >>> try:
            ...     results = future.result()
            ... except Exception:
            ...     log.exception("Operation failed:")

        """
        future = self._create_response_future(query, parameters, trace)
        future.send_request()
        return future

    def _create_response_future(self, query, parameters, trace):
        """ Returns the ResponseFuture before calling send_request() on it """
        prepared_statement = None
        if isinstance(query, basestring):
            query = SimpleStatement(query)
        elif isinstance(query, PreparedStatement):
            query = query.bind(parameters)

        if isinstance(query, BoundStatement):
            message = ExecuteMessage(
                query_id=query.prepared_statement.query_id,
                query_params=query.values,
                consistency_level=query.consistency_level)
            prepared_statement = query.prepared_statement
        else:
            query_string = query.query_string
            if parameters:
                query_string = bind_params(query.query_string, parameters)
            message = QueryMessage(query=query_string, consistency_level=query.consistency_level)

        if trace:
            message.tracing = True

        return ResponseFuture(
            self, message, query, self.default_timeout, metrics=self._metrics,
            prepared_statement=prepared_statement)

    def prepare(self, query):
        """
        Prepares a query string, returing a :class:`~cassandra.query.PreparedStatement`
        instance which can be used as follows::

            >>> session = cluster.connect("mykeyspace")
            >>> query = "INSERT INTO users (id, name, age) VALUES (?, ?, ?)"
            >>> prepared = session.prepare(query)
            >>> session.execute(prepared, (user.id, user.name, user.age))

        Or you may bind values to the prepared statement ahead of time::

            >>> prepared = session.prepare(query)
            >>> bound_stmt = prepared.bind((user.id, user.name, user.age))
            >>> session.execute(bound_stmt)

        Of course, prepared statements may (and should) be reused::

            >>> prepared = session.prepare(query)
            >>> for user in users:
            ...     bound = prepared.bind((user.id, user.name, user.age))
            ...     session.execute(bound)

        **Important**: PreparedStatements should be prepared only once.
        Preparing the same query more than once will likely affect performance.
        """
        message = PrepareMessage(query=query)
        future = ResponseFuture(self, message, query=None)
        try:
            future.send_request()
            query_id, column_metadata = future.result()
        except Exception:
            log.exception("Error preparing query:")
            raise

        prepared_statement = PreparedStatement.from_message(
            query_id, column_metadata, self.cluster.metadata, query, self.keyspace)

        host = future._current_host
        try:
            self.cluster.prepare_on_all_sessions(query_id, prepared_statement, host)
        except Exception:
            log.exception("Error preparing query on all hosts:")

        return prepared_statement

    def prepare_on_all_hosts(self, query, excluded_host):
        """
        Prepare the given query on all hosts, excluding ``excluded_host``.
        Intended for internal use only.
        """
        futures = []
        for host in self._pools.keys():
            if host != excluded_host and host.is_up:
                future = ResponseFuture(self, PrepareMessage(query=query), None)

                # we don't care about errors preparing against specific hosts,
                # since we can always prepare them as needed when the prepared
                # statement is used.  Just log errors and continue on.
                try:
                    request_id = future._query(host)
                except Exception:
                    log.exception("Error preparing query for host %s:", host)
                    continue

                if request_id is None:
                    # the error has already been logged by ResponsFuture
                    log.debug("Failed to prepare query for host %s: %r",
                              host, future._errors.get(host))
                    continue

                futures.append((host, future))

        for host, future in futures:
            try:
                future.result()
            except Exception:
                log.exception("Error preparing query for host %s:", host)

    def shutdown(self):
        """
        Close all connections.  ``Session`` instances should not be used
        for any purpose after being shutdown.
        """
        with self._lock:
            if self.is_shutdown:
                return
            else:
                self.is_shutdown = True

        for pool in self._pools.values():
            pool.shutdown()

    def __del__(self):
        try:
            self.shutdown()
            del self.cluster
        except TypeError:
            pass

    def add_or_renew_pool(self, host, is_host_addition):
        """
        For internal use only.
        """
        distance = self._load_balancer.distance(host)
        if distance == HostDistance.IGNORED:
            return None

        def run_add_or_renew_pool():
            try:
                new_pool = HostConnectionPool(host, distance, self)
            except AuthenticationFailed as auth_exc:
                conn_exc = ConnectionException(str(auth_exc), host=host)
                self.cluster.signal_connection_failure(host, conn_exc, is_host_addition)
                return False
            except Exception as conn_exc:
                log.warn("Failed to create connection pool for new host %s: %s", host, conn_exc)
                self.cluster.signal_connection_failure(host, conn_exc, is_host_addition)
                return False

            previous = self._pools.get(host)
            self._pools[host] = new_pool
            log.debug("Added pool for host %s to session", host)
            if previous:
                previous.shutdown()

            return True

        return self.submit(run_add_or_renew_pool)

    def remove_pool(self, host):
        pool = self._pools.pop(host, None)
        if pool:
            log.debug("Removed connection pool for %r", host)
            return self.submit(pool.shutdown)
        else:
            return None

    def update_created_pools(self):
        """
        When the set of live nodes change, the loadbalancer will change its
        mind on host distances. It might change it on the node that came/left
        but also on other nodes (for instance, if a node dies, another
        previously ignored node may be now considered).

        This method ensures that all hosts for which a pool should exist
        have one, and hosts that shouldn't don't.

        For internal use only.
        """
        for host in self.cluster.metadata.all_hosts():
            distance = self._load_balancer.distance(host)
            pool = self._pools.get(host)

            if not pool or pool.is_shutdown:
                if distance != HostDistance.IGNORED and host.is_up:
                    self.add_or_renew_pool(host, False)
            elif distance != pool.host_distance:
                # the distance has changed
                if distance == HostDistance.IGNORED:
                    self.remove_pool(host)
                else:
                    pool.host_distance = distance

    def on_down(self, host):
        """
        Called by the parent Cluster instance when a node is marked down.
        Only intended for internal use.
        """
        future = self.remove_pool(host)
        if future:
            future.add_done_callback(lambda f: self.update_created_pools())

    def on_remove(self, host):
        """ Internal """
        self.on_down(host)

    def set_keyspace(self, keyspace):
        """
        Set the default keyspace for all queries made through this Session.
        This operation blocks until complete.
        """
        self.execute('USE "%s"' % (keyspace,))

    def _set_keyspace_for_all_pools(self, keyspace, callback):
        """
        Asynchronously sets the keyspace on all pools.  When all
        pools have set all of their connections, `callback` will be
        called with a dictionary of all errors that occurred, keyed
        by the `Host` that they occurred against.
        """
        self.keyspace = keyspace

        remaining_callbacks = set(self._pools.values())
        errors = {}

        if not remaining_callbacks:
            callback(errors)
            return

        def pool_finished_setting_keyspace(pool, host_errors):
            remaining_callbacks.remove(pool)
            if host_errors:
                errors[pool.host] = host_errors

            if not remaining_callbacks:
                callback(host_errors)

        for pool in self._pools.values():
            pool._set_keyspace_for_all_conns(keyspace, pool_finished_setting_keyspace)

    def submit(self, fn, *args, **kwargs):
        """ Internal """
        return self.cluster.executor.submit(fn, *args, **kwargs)

    def get_pool_state(self):
        return dict((host, pool.get_state()) for host, pool in self._pools.items())


class _ControlReconnectionHandler(_ReconnectionHandler):
    """
    Internal
    """

    def __init__(self, control_connection, *args, **kwargs):
        _ReconnectionHandler.__init__(self, *args, **kwargs)
        self.control_connection = weakref.proxy(control_connection)

    def try_reconnect(self):
        # we'll either get back a new Connection or a NoHostAvailable
        return self.control_connection._reconnect_internal()

    def on_reconnection(self, connection):
        self.control_connection._set_new_connection(connection)

    def on_exception(self, exc, next_delay):
        # TODO only overridden to add logging, so add logging
        if isinstance(exc, AuthenticationFailed):
            return False
        else:
            log.debug("Error trying to reconnect control connection: %r", exc)
            return True


class ControlConnection(object):
    """
    Internal
    """

    _SELECT_KEYSPACES = "SELECT * FROM system.schema_keyspaces"
    _SELECT_COLUMN_FAMILIES = "SELECT * FROM system.schema_columnfamilies"
    _SELECT_COLUMNS = "SELECT * FROM system.schema_columns"

    _SELECT_PEERS = "SELECT peer, data_center, rack, tokens, rpc_address FROM system.peers"
    _SELECT_LOCAL = "SELECT cluster_name, data_center, rack, tokens, partitioner FROM system.local WHERE key='local'"

    _SELECT_SCHEMA_PEERS = "SELECT rpc_address, schema_version FROM system.peers"
    _SELECT_SCHEMA_LOCAL = "SELECT schema_version FROM system.local WHERE key='local'"

    _is_shutdown = False
    _timeout = None

    # for testing purposes
    _time = time

    def __init__(self, cluster, timeout):
        # use a weak reference to allow the Cluster instance to be GC'ed (and
        # shutdown) since implementing __del__ disables the cycle detector
        self._cluster = weakref.proxy(cluster)
        self._connection = None
        self._timeout = timeout

        self._lock = RLock()
        self._schema_agreement_lock = Lock()

        self._reconnection_handler = None
        self._reconnection_lock = RLock()

    def connect(self):
        if self._is_shutdown:
            return

        self._set_new_connection(self._reconnect_internal())

    def _set_new_connection(self, conn):
        """
        Replace existing connection (if there is one) and close it.
        """
        with self._lock:
            old = self._connection
            self._connection = conn

        if old:
            log.debug("[control connection] Closing old connection %r, replacing with %r", old, conn)
            old.close()

    def _reconnect_internal(self):
        """
        Tries to connect to each host in the query plan until one succeeds
        or every attempt fails. If successful, a new Connection will be
        returned.  Otherwise, :exc:`NoHostAvailable` will be raised
        with an "errors" arg that is a dict mapping host addresses
        to the exception that was raised when an attempt was made to open
        a connection to that host.
        """
        errors = {}
        for host in self._cluster.load_balancing_policy.make_query_plan():
            try:
                return self._try_connect(host)
            except ConnectionException as exc:
                errors[host.address] = exc
                log.warn("[control connection] Error connecting to %s:", host, exc_info=True)
                self._cluster.signal_connection_failure(host, exc, is_host_addition=False)
            except Exception as exc:
                errors[host.address] = exc
                log.warn("[control connection] Error connecting to %s:", host, exc_info=True)

        raise NoHostAvailable("Unable to connect to any servers", errors)

    def _try_connect(self, host):
        """
        Creates a new Connection, registers for pushed events, and refreshes
        node/token and schema metadata.
        """
        log.debug("[control connection] Opening new connection to %s", host)
        connection = self._cluster.connection_factory(host.address)

        log.debug("[control connection] Established new connection %r, "
                  "registering watchers and refreshing schema and topology",
                  connection)
        try:
            connection.register_watchers({
                "TOPOLOGY_CHANGE": self._handle_topology_change,
                "STATUS_CHANGE": self._handle_status_change,
                "SCHEMA_CHANGE": self._handle_schema_change
            })

            self._refresh_node_list_and_token_map(connection)
            self._refresh_schema(connection)
        except Exception:
            connection.close()
            raise

        return connection

    def reconnect(self):
        if self._is_shutdown:
            return

        self._cluster.executor.submit(self._reconnect)

    def _reconnect(self):
        log.debug("[control connection] Attempting to reconnect")
        try:
            self._set_new_connection(self._reconnect_internal())
        except NoHostAvailable:
            # make a retry schedule (which includes backoff)
            schedule = self.cluster.reconnection_policy.new_schedule()

            with self._reconnection_lock:

                # cancel existing reconnection attempts
                if self._reconnection_handler:
                    self._reconnection_handler.cancel()

                # when a connection is successfully made, _set_new_connection
                # will be called with the new connection and then our
                # _reconnection_handler will be cleared out
                self._reconnection_handler = _ControlReconnectionHandler(
                    self, self._cluster.scheduler, schedule,
                    self._get_and_set_reconnection_handler,
                    new_handler=None)
                self._reconnection_handler.start()
        except Exception:
            log.debug("[control connection] error reconnecting", exc_info=True)
            raise

    def _get_and_set_reconnection_handler(self, new_handler):
        """
        Called by the _ControlReconnectionHandler when a new connection
        is successfully created.  Clears out the _reconnection_handler on
        this ControlConnection.
        """
        with self._reconnection_lock:
            old = self._reconnection_handler
            self._reconnection_handler = new_handler
            return old

    def shutdown(self):
        with self._lock:
            if self._is_shutdown:
                return
            else:
                self._is_shutdown = True

        # stop trying to reconnect (if we are)
        if self._reconnection_handler:
            self._reconnection_handler.cancel()

        if self._connection:
            self._connection.close()

    def refresh_schema(self, keyspace=None, table=None):
        try:
            if self._connection:
                self._refresh_schema(self._connection, keyspace, table)
        except Exception:
            log.debug("[control connection] Error refreshing schema", exc_info=True)
            self._signal_error()

    def _refresh_schema(self, connection, keyspace=None, table=None):
        self.wait_for_schema_agreement(connection)

        where_clause = ""
        if keyspace:
            where_clause = " WHERE keyspace_name = '%s'" % (keyspace,)
            if table:
                where_clause += " AND columnfamily_name = '%s'" % (table,)

        cl = ConsistencyLevel.ONE
        if table:
            ks_query = None
        else:
            ks_query = QueryMessage(query=self._SELECT_KEYSPACES + where_clause, consistency_level=cl)
        cf_query = QueryMessage(query=self._SELECT_COLUMN_FAMILIES + where_clause, consistency_level=cl)
        col_query = QueryMessage(query=self._SELECT_COLUMNS + where_clause, consistency_level=cl)

        if ks_query:
            ks_result, cf_result, col_result = connection.wait_for_responses(
                ks_query, cf_query, col_query, timeout=self._timeout)
            ks_result = dict_factory(*ks_result.results)
            cf_result = dict_factory(*cf_result.results)
            col_result = dict_factory(*col_result.results)
        else:
            ks_result = None
            cf_result, col_result = connection.wait_for_responses(
                cf_query, col_query, timeout=self._timeout)
            cf_result = dict_factory(*cf_result.results)
            col_result = dict_factory(*col_result.results)

        log.debug("[control connection] Fetched schema, rebuilding metadata")
        if table:
            self._cluster.metadata.table_changed(keyspace, table, cf_result, col_result)
        elif keyspace:
            self._cluster.metadata.keyspace_changed(keyspace, ks_result, cf_result, col_result)
        else:
            self._cluster.metadata.rebuild_schema(ks_result, cf_result, col_result)

    def refresh_node_list_and_token_map(self):
        try:
            if self._connection:
                self._refresh_node_list_and_token_map(self._connection)
        except Exception:
            log.debug("[control connection] Error refreshing node list and token map", exc_info=True)
            self._signal_error()

    def _refresh_node_list_and_token_map(self, connection):
        log.debug("[control connection] Refreshing node list and token map")
        cl = ConsistencyLevel.ONE
        peers_query = QueryMessage(query=self._SELECT_PEERS, consistency_level=cl)
        local_query = QueryMessage(query=self._SELECT_LOCAL, consistency_level=cl)
        peers_result, local_result = connection.wait_for_responses(
            peers_query, local_query, timeout=self._timeout)
        peers_result = dict_factory(*peers_result.results)

        partitioner = None
        token_map = {}

        if local_result.results:
            local_rows = dict_factory(*(local_result.results))
            local_row = local_rows[0]
            cluster_name = local_row["cluster_name"]
            self._cluster.metadata.cluster_name = cluster_name

            host = self._cluster.metadata.get_host(connection.host)
            if host:
                host.set_location_info(local_row["data_center"], local_row["rack"])

            partitioner = local_row.get("partitioner")
            tokens = local_row.get("tokens")
            if partitioner and tokens:
                token_map[host] = tokens

        found_hosts = set()
        for row in peers_result:
            addr = row.get("rpc_address")

            # TODO handle ipv6 equivalent
            if not addr or addr == "0.0.0.0":
                addr = row.get("peer")

            found_hosts.add(addr)

            host = self._cluster.metadata.get_host(addr)
            if host is None:
                log.debug("[control connection] Found new host to connect to: %s", addr)
                host = self._cluster.add_host(addr, signal=True)
            host.set_location_info(row.get("data_center"), row.get("rack"))

            tokens = row.get("tokens")
            if partitioner and tokens:
                token_map[host] = tokens

        for old_host in self._cluster.metadata.all_hosts():
            if old_host.address != connection.host and \
                    old_host.address not in found_hosts and \
                    old_host.address not in self._cluster.contact_points:
                log.debug("[control connection] Found host that has been removed: %r", old_host)
                self._cluster.remove_host(old_host)

        if partitioner:
            log.debug("[control connection] Fetched ring info, rebuilding metadata")
            self._cluster.metadata.rebuild_token_map(partitioner, token_map)

    def _handle_topology_change(self, event):
        change_type = event["change_type"]
        addr, port = event["address"]
        if change_type == "NEW_NODE":
            self._cluster.scheduler.schedule(10, self._cluster.add_host, addr, signal=True)
        elif change_type == "REMOVED_NODE":
            host = self._cluster.metadata.get_host(addr)
            self._cluster.scheduler.schedule(0, self._cluster.remove_host, host)
        elif change_type == "MOVED_NODE":
            self._cluster.scheduler.schedule(1, self.refresh_node_list_and_token_map)

    def _handle_status_change(self, event):
        change_type = event["change_type"]
        addr, port = event["address"]
        host = self._cluster.metadata.get_host(addr)
        if change_type == "UP":
            if host is None:
                # this is the first time we've seen the node
                self._cluster.scheduler.schedule(1, self._cluster.add_host, addr, signal=True)
            else:
                # this will be run by the scheduler
                self._cluster.scheduler.schedule(1, self._cluster.on_up, host)
        elif change_type == "DOWN":
            # Note that there is a slight risk we can receive the event late and thus
            # mark the host down even though we already had reconnected successfully.
            # But it is unlikely, and don't have too much consequence since we'll try reconnecting
            # right away, so we favor the detection to make the Host.is_up more accurate.
            if host is not None:
                # this will be run by the scheduler
                self._cluster.on_down(host, is_host_addition=False)

    def _handle_schema_change(self, event):
        keyspace = event['keyspace'] or None
        table = event['table'] or None
        if event['change_type'] in ("CREATED", "DROPPED"):
            keyspace = keyspace if table else None
            self._cluster.executor.submit(self.refresh_schema, keyspace)
        elif event['change_type'] == "UPDATED":
            self._cluster.executor.submit(self.refresh_schema, keyspace, table)

    def wait_for_schema_agreement(self, connection=None):
        # Each schema change typically generates two schema refreshes, one
        # from the response type and one from the pushed notification. Holding
        # a lock is just a simple way to cut down on the number of schema queries
        # we'll make.
        with self._schema_agreement_lock:
            if self._is_shutdown:
                return

            log.debug("[control connection] Waiting for schema agreement")
            if not connection:
                connection = self._connection

            start = self._time.time()
            elapsed = 0
            cl = ConsistencyLevel.ONE
            total_timeout = self._cluster.max_schema_agreement_wait
            while elapsed < total_timeout:
                peers_query = QueryMessage(query=self._SELECT_SCHEMA_PEERS, consistency_level=cl)
                local_query = QueryMessage(query=self._SELECT_SCHEMA_LOCAL, consistency_level=cl)
                try:
                    timeout = min(2.0, total_timeout - elapsed)
                    peers_result, local_result = connection.wait_for_responses(
                        peers_query, local_query, timeout=timeout)
                except OperationTimedOut as timeout:
                    log.debug("[control connection] Timed out waiting for " \
                              "response during schema agreement check: %s", timeout)
                    elapsed = self._time.time() - start
                    continue

                peers_result = dict_factory(*peers_result.results)

                versions = set()
                if local_result.results:
                    local_row = dict_factory(*local_result.results)[0]
                    if local_row.get("schema_version"):
                        versions.add(local_row.get("schema_version"))

                for row in peers_result:
                    if not row.get("rpc_address") or not row.get("schema_version"):
                        continue

                    rpc = row.get("rpc_address")
                    if rpc == "0.0.0.0":  # TODO ipv6 check
                        rpc = row.get("peer")

                    peer = self._cluster.metadata.get_host(rpc)
                    if peer and peer.is_up:
                        versions.add(row.get("schema_version"))

                if len(versions) == 1:
                    log.debug("[control connection] Schemas match")
                    return True

                log.debug("[control connection] Schemas mismatched, trying again")
                self._time.sleep(0.2)
                elapsed = self._time.time() - start

            return False

    def _signal_error(self):
        # try just signaling the cluster, as this will trigger a reconnect
        # as part of marking the host down
        if self._connection and self._connection.is_defunct:
            host = self._cluster.metadata.get_host(self._connection.host)
            # host may be None if it's already been removed, but that indicates
            # that errors have already been reported, so we're fine
            if host:
                self._cluster.signal_connection_failure(
                    host, self._connection.last_error, is_host_addition=False)
                return

        # if the connection is not defunct or the host already left, reconnect
        # manually
        self.reconnect()

    @property
    def is_open(self):
        conn = self._connection
        return bool(conn and conn.is_open)

    def on_up(self, host):
        pass

    def on_down(self, host):

        conn = self._connection
        if conn and conn.host == host.address and \
                self._reconnection_handler is None:
            log.debug("[control connection] Control connection host (%s) is "
                      "considered down, starting reconnection", host)
            # this will result in a task being submitted to the executor to reconnect
            self.reconnect()

    def on_add(self, host):
        self.refresh_node_list_and_token_map()

    def on_remove(self, host):
        self.refresh_node_list_and_token_map()


class _Scheduler(object):

    _scheduled = None
    _executor = None
    is_shutdown = False

    def __init__(self, executor):
        self._scheduled = Queue.PriorityQueue()
        self._executor = executor

        t = Thread(target=self.run, name="Task Scheduler")
        t.daemon = True
        t.start()

    def shutdown(self):
        try:
            log.debug("Shutting down Cluster Scheduler")
        except AttributeError:
            # this can happen on interpreter shutdown
            pass
        self.is_shutdown = True
        self._scheduled.put_nowait((None, None))

    def schedule(self, delay, fn, *args, **kwargs):
        if not self.is_shutdown:
            run_at = time.time() + delay
            self._scheduled.put_nowait((run_at, (fn, args, kwargs)))
        else:
            log.debug("Ignoring scheduled function after shutdown: %r", fn)

    def run(self):
        while True:
            if self.is_shutdown:
                return

            try:
                while True:
                    run_at, task = self._scheduled.get(block=True, timeout=None)
                    if self.is_shutdown:
                        log.debug("Not executing scheduled task due to Scheduler shutdown")
                        return
                    if run_at <= time.time():
                        fn, args, kwargs = task
                        future = self._executor.submit(fn, *args, **kwargs)
                        future.add_done_callback(self._log_if_failed)
                    else:
                        self._scheduled.put_nowait((run_at, task))
                        break
            except Queue.Empty:
                pass

            time.sleep(0.1)

    def _log_if_failed(self, future):
        exc = future.exception()
        if exc:
            log.warn(
                "An internally scheduled tasked failed with an unhandled exception:",
                exc_info=exc)


def refresh_schema_and_set_result(keyspace, table, control_conn, response_future):
    try:
        control_conn._refresh_schema(response_future._connection, keyspace, table)
    except Exception:
        log.exception("Exception refreshing schema in response to schema change:")
        response_future.session.submit(control_conn.refresh_schema, keyspace, table)
    finally:
        response_future._set_final_result(None)


class ResponseFuture(object):
    """
    An asynchronous response delivery mechanism that is returned from calls
    to :meth:`.Session.execute_async()`.

    There are two ways for results to be delivered:
     - Synchronously, by calling :meth:`.result()`
     - Asynchronously, by attaching callback and errback functions via
       :meth:`.add_callback()`, :meth:`.add_errback()`, and
       :meth:`.add_callbacks()`.
    """

    query = None
    """
    The :class:`~.Statement` instance that is being executed through this
    :class:`.ResponseFuture`.
    """

    session = None
    row_factory = None
    message = None
    default_timeout = None

    _req_id = None
    _final_result = _NOT_SET
    _final_exception = None
    _query_trace = None
    _callback = None
    _errback = None
    _current_host = None
    _current_pool = None
    _connection = None
    _query_retries = 0
    _start_time = None
    _metrics = None

    def __init__(self, session, message, query, default_timeout=None, metrics=None, prepared_statement=None):
        self.session = session
        self.row_factory = session.row_factory
        self.message = message
        self.query = query
        self.default_timeout = default_timeout
        self._metrics = metrics
        self.prepared_statement = prepared_statement
        if metrics is not None:
            self._start_time = time.time()

        # convert the list/generator/etc to an iterator so that subsequent
        # calls to send_request (which retries may do) will resume where
        # they last left off
        self.query_plan = iter(session._load_balancer.make_query_plan(
            session.keyspace, query))

        self._event = Event()
        self._errors = {}

    def __del__(self):
        try:
            del self.session
        except AttributeError:
            pass

    def send_request(self):
        """ Internal """
        # query_plan is an iterator, so this will resume where we last left
        # off if send_request() is called multiple times
        for host in self.query_plan:
            req_id = self._query(host)
            if req_id is not None:
                self._req_id = req_id
                return

        self._set_final_exception(NoHostAvailable(
            "Unable to complete the operation against any hosts", self._errors))

    def _query(self, host, message=None, cb=None):
        if message is None:
            message = self.message

        if cb is None:
            cb = self._set_result

        pool = self.session._pools.get(host)
        if not pool:
            self._errors[host] = ConnectionException("Host has been marked down or removed")
            return None
        elif pool.is_shutdown:
            self._errors[host] = ConnectionException("Pool is shutdown")
            return None

        connection = None
        try:
            # TODO get connectTimeout from cluster settings
            connection = pool.borrow_connection(timeout=2.0)
            request_id = connection.send_msg(message, cb=cb)
        except Exception as exc:
            log.debug("Error querying host %s", host, exc_info=True)
            self._errors[host] = exc
            if connection:
                pool.return_connection(connection)
            return None

        self._current_host = host
        self._current_pool = pool
        self._connection = connection
        return request_id

    def _reprepare(self, prepare_message):
        cb = partial(self.session.submit, self._execute_after_prepare)
        request_id = self._query(self._current_host, prepare_message, cb=cb)
        if request_id is None:
            # try to submit the original prepared statement on some other host
            self.send_request()

    def _set_result(self, response):
        try:
            if self._current_pool and self._connection:
                self._current_pool.return_connection(self._connection)

            trace_id = getattr(response, 'trace_id', None)
            if trace_id:
                self._query_trace = QueryTrace(trace_id, self.session)

            if isinstance(response, ResultMessage):
                if response.kind == ResultMessage.KIND_SET_KEYSPACE:
                    session = getattr(self, 'session', None)
                    # since we're running on the event loop thread, we need to
                    # use a non-blocking method for setting the keyspace on
                    # all connections in this session, otherwise the event
                    # loop thread will deadlock waiting for keyspaces to be
                    # set.  This uses a callback chain which ends with
                    # self._set_keyspace_completed() being called in the
                    # event loop thread.
                    if session:
                        session._set_keyspace_for_all_pools(
                            response.results, self._set_keyspace_completed)
                elif response.kind == ResultMessage.KIND_SCHEMA_CHANGE:
                    # refresh the schema before responding, but do it in another
                    # thread instead of the event loop thread
                    self.session.submit(
                        refresh_schema_and_set_result,
                        response.results['keyspace'],
                        response.results['table'],
                        self.session.cluster.control_connection,
                        self)
                else:
                    results = getattr(response, 'results', None)
                    if results is not None and response.kind == ResultMessage.KIND_ROWS:
                        results = self.row_factory(*results)
                    self._set_final_result(results)
            elif isinstance(response, ErrorMessage):
                retry_policy = None
                if self.query:
                    retry_policy = self.query.retry_policy
                if not retry_policy:
                    retry_policy = self.session.cluster.default_retry_policy

                if isinstance(response, ReadTimeoutErrorMessage):
                    if self._metrics is not None:
                        self._metrics.on_read_timeout()
                    retry = retry_policy.on_read_timeout(
                        self.query, retry_num=self._query_retries, **response.info)
                elif isinstance(response, WriteTimeoutErrorMessage):
                    if self._metrics is not None:
                        self._metrics.on_write_timeout()
                    retry = retry_policy.on_write_timeout(
                        self.query, retry_num=self._query_retries, **response.info)
                elif isinstance(response, UnavailableErrorMessage):
                    if self._metrics is not None:
                        self._metrics.on_unavailable()
                    retry = retry_policy.on_unavailable(
                        self.query, retry_num=self._query_retries, **response.info)
                elif isinstance(response, OverloadedErrorMessage):
                    if self._metrics is not None:
                        self._metrics.on_other_error()
                    # need to retry against a different host here
                    log.warn("Host %s is overloaded, retrying against a different "
                             "host", self._current_host)
                    self._retry(reuse_connection=False, consistency_level=None)
                    return
                elif isinstance(response, IsBootstrappingErrorMessage):
                    if self._metrics is not None:
                        self._metrics.on_other_error()
                    # need to retry against a different host here
                    self._retry(reuse_connection=False, consistency_level=None)
                    return
                elif isinstance(response, PreparedQueryNotFound):
                    if self.prepared_statement:
                        query_id = self.prepared_statement.query_id
                        assert query_id == response.info, \
                            "Got different query ID in server response (%s) than we " \
                            "had before (%s)" % (response.info, query_id)
                    else:
                        query_id = response.info

                    try:
                        prepared_statement = self.session.cluster._prepared_statements[query_id]
                    except KeyError:
                        if not self.prepared_statement:
                            log.error("Tried to execute unknown prepared statement: id=%s",
                                      query_id.encode('hex'))
                            self._set_final_exception(response)
                            return
                        else:
                            prepared_statement = self.prepared_statement
                            self.session.cluster._prepared_statements[query_id] = prepared_statement

                    current_keyspace = self._connection.keyspace
                    prepared_keyspace = prepared_statement.keyspace
                    if current_keyspace != prepared_keyspace:
                        self._set_final_exception(
                            ValueError("The Session's current keyspace (%s) does "
                                       "not match the keyspace the statement was "
                                       "prepared with (%s)" %
                                       (current_keyspace, prepared_keyspace)))
                        return

                    log.debug("Re-preparing unrecognized prepared statement against host %s: %s",
                              self._current_host, prepared_statement.query_string)
                    prepare_message = PrepareMessage(query=prepared_statement.query_string)
                    # since this might block, run on the executor to avoid hanging
                    # the event loop thread
                    self.session.submit(self._reprepare, prepare_message)
                    return
                else:
                    if hasattr(response, 'to_exception'):
                        self._set_final_exception(response.to_exception())
                    else:
                        self._set_final_exception(response)
                    return

                retry_type, consistency = retry
                if retry_type is RetryPolicy.RETRY:
                    self._query_retries += 1
                    self._retry(reuse_connection=True, consistency_level=consistency)
                elif retry_type is RetryPolicy.RETHROW:
                    self._set_final_exception(response.to_exception())
                else:  # IGNORE
                    if self._metrics is not None:
                        self._metrics.on_ignore()
                    self._set_final_result(None)
            elif isinstance(response, ConnectionException):
                if self._metrics is not None:
                    self._metrics.on_connection_error()
                if not isinstance(response, ConnectionShutdown):
                    self._connection.defunct(response)
                self._retry(reuse_connection=False, consistency_level=None)
            elif isinstance(response, Exception):
                if hasattr(response, 'to_exception'):
                    self._set_final_exception(response.to_exception())
                else:
                    self._set_final_exception(response)
            else:
                # we got some other kind of response message
                msg = "Got unexpected message: %r" % (response,)
                exc = ConnectionException(msg, self._current_host)
                self._connection.defunct(exc)
                self._set_final_exception(exc)
        except Exception as exc:
            # almost certainly caused by a bug, but we need to set something here
            log.exception("Unexpected exception while handling result in ResponseFuture:")
            self._set_final_exception(exc)

    def _set_keyspace_completed(self, errors):
        if not errors:
            self._set_final_result(None)
        else:
            self._set_final_exception(ConnectionException(
                "Failed to set keyspace on all hosts: %s" % (errors,)))

    def _execute_after_prepare(self, response):
        """
        Handle the response to our attempt to prepare a statement.
        If it succeeded, run the original query again against the same host.
        """
        if self._current_pool and self._connection:
            self._current_pool.return_connection(self._connection)

        if self._final_exception:
            return

        if isinstance(response, ResultMessage):
            if response.kind == ResultMessage.KIND_PREPARED:
                # use self._query to re-use the same host and
                # at the same time properly borrow the connection
                request_id = self._query(self._current_host)
                if request_id is None:
                    # this host errored out, move on to the next
                    self.send_request()
            else:
                self._set_final_exception(ConnectionException(
                    "Got unexpected response when preparing statement "
                    "on host %s: %s" % (self._current_host, response)))
        elif isinstance(response, ErrorMessage):
            self._set_final_exception(response)
        elif isinstance(response, ConnectionException):
            log.debug("Connection error when preparing statement on host %s: %s",
                      self._current_host, response)
            # try again on a different host, preparing again if necessary
            self._errors[self._current_host] = response
            self.send_request()
        else:
            self._set_final_exception(ConnectionException(
                "Got unexpected response type when preparing "
                "statement on host %s: %s" % (self._current_host, response)))

    def _set_final_result(self, response):
        if self._metrics is not None:
            self._metrics.request_timer.addValue(time.time() - self._start_time)
        if hasattr(self, 'session'):
            try:
                del self.session  # clear reference cycles
            except AttributeError:
                pass
        self._final_result = response
        self._event.set()
        if self._callback:
            fn, args, kwargs = self._callback
            fn(response, *args, **kwargs)

    def _set_final_exception(self, response):
        if self._metrics is not None:
            self._metrics.request_timer.addValue(time.time() - self._start_time)
        try:
            del self.session  # clear reference cycles
        except AttributeError:
            pass
        self._final_exception = response
        self._event.set()
        if self._errback:
            fn, args, kwargs = self._errback
            fn(response, *args, **kwargs)

    def _retry(self, reuse_connection, consistency_level):
        if self._final_exception:
            # the connection probably broke while we were waiting
            # to retry the operation
            return

        if self._metrics is not None:
            self._metrics.on_retry()
        if consistency_level is not None:
            self.message.consistency_level = consistency_level

        # don't retry on the event loop thread
        self.session.submit(self._retry_task, reuse_connection)

    def _retry_task(self, reuse_connection):
        if self._final_exception:
            # the connection probably broke while we were waiting
            # to retry the operation
            return

        if reuse_connection and self._query(self._current_host):
            return

        # otherwise, move onto another host
        self.send_request()

    def result(self, timeout=_NOT_SET):
        """
        Return the final result or raise an Exception if errors were
        encountered.  If the final result or error has not been set
        yet, this method will block until that time.

        You may set a timeout (in seconds) with the `timeout` parameter.
        By default, the :attr:`~.default_timeout` for the :class:`.Session`
        this was created through will be used for the timeout on this
        operation.  If the timeout is exceeded, an
        :exc:`cassandra.OperationTimedOut` will be raised.

        Example usage::

            >>> future = session.execute_async("SELECT * FROM mycf")
            >>> # do other stuff...

            >>> try:
            ...     rows = future.result()
            ...     for row in rows:
            ...         ... # process results
            ... except Exception:
            ...     log.exception("Operation failed:")

        """
        if timeout is _NOT_SET:
            timeout = self.default_timeout

        if self._final_result is not _NOT_SET:
            return self._final_result
        elif self._final_exception:
            raise self._final_exception
        else:
            self._event.wait(timeout=timeout)
            if self._final_result is not _NOT_SET:
                return self._final_result
            elif self._final_exception:
                raise self._final_exception
            else:
                raise OperationTimedOut(errors=self._errors, last_host=self._current_host)

    def get_query_trace(self, max_wait=None):
        """
        Returns the :class:`~.query.QueryTrace` instance representing a trace
        of the last attempt for this operation, or :const:`None` if tracing was
        not enabled for this query.  Note that this may raise an exception if
        there are problems retrieving the trace details from Cassandra. If the
        trace is not available after `max_wait` seconds,
        :exc:`cassandra.query.TraceUnavailable` will be raised.
        """
        if not self._query_trace:
            return None

        self._query_trace.populate(max_wait)
        return self._query_trace

    def add_callback(self, fn, *args, **kwargs):
        """
        Attaches a callback function to be called when the final results arrive.

        By default, `fn` will be called with the results as the first and only
        argument.  If `*args` or `**kwargs` are supplied, they will be passed
        through as additional positional or keyword arguments to `fn`.

        If an error is hit while executing the operation, a callback attached
        here will not be called.  Use :meth:`.add_errback()` or :meth:`add_callbacks()`
        if you wish to handle that case.

        If the final result has already been seen when this method is called,
        the callback will be called immediately (before this method returns).

        **Important**: if the callback you attach results in an exception being
        raised, **the exception will be ignored**, so please ensure your
        callback handles all error cases that you care about.

        Usage example::

            >>> session = cluster.connect("mykeyspace")

            >>> def handle_results(rows, start_time, should_log=False):
            ...     if should_log:
            ...         log.info("Total time: %f", time.time() - start_time)
            ...     ...

            >>> future = session.execute_async("SELECT * FROM users")
            >>> future.add_callback(handle_results, time.time(), should_log=True)

        """
        if self._final_result is not _NOT_SET:
            fn(self._final_result, *args, **kwargs)
        else:
            self._callback = (fn, args, kwargs)
        return self

    def add_errback(self, fn, *args, **kwargs):
        """
        Like :meth:`.add_callback()`, but handles error cases.
        An Exception instance will be passed as the first positional argument
        to `fn`.
        """
        if self._final_exception:
            fn(self._final_exception, *args, **kwargs)
        else:
            self._errback = (fn, args, kwargs)
        return self

    def add_callbacks(self, callback, errback,
                      callback_args=(), callback_kwargs=None,
                      errback_args=(), errback_kwargs=None):
        """
        A convenient combination of :meth:`.add_callback()` and
        :meth:`.add_errback()`.

        Example usage::

            >>> session = cluster.connect()
            >>> query = "SELECT * FROM mycf"
            >>> future = session.execute_async(query)

            >>> def log_results(results, level='debug'):
            ...     for row in results:
            ...         log.log(level, "Result: %s", row)

            >>> def log_error(exc, query):
            ...     log.error("Query '%s' failed: %s", query, exc)

            >>> future.add_callbacks(
            ...     callback=log_results, callback_kwargs={'level': 'info'},
            ...     errback=log_error, errback_args=(query,))

        """
        self.add_callback(callback, *callback_args, **(callback_kwargs or {}))
        self.add_errback(errback, *errback_args, **(errback_kwargs or {}))

    def __str__(self):
        result = "(no result yet)" if self._final_result is _NOT_SET else self._final_result
        return "<ResponseFuture: query='%s' request_id=%s result=%s exception=%s host=%s>" \
               % (self.query, self._req_id, result, self._final_exception, self._current_host)
    __repr__ = __str__<|MERGE_RESOLUTION|>--- conflicted
+++ resolved
@@ -5,15 +5,11 @@
 
 from concurrent.futures import ThreadPoolExecutor
 import logging
-<<<<<<< HEAD
-=======
 import socket
 import sys
->>>>>>> 1442b211
 import time
 from threading import Lock, RLock, Thread, Event
 import Queue
-import sys
 import weakref
 from weakref import WeakValueDictionary
 try:
@@ -51,7 +47,7 @@
     from cassandra.io.geventreactor import GeventConnection as DefaultConnection
 else:
     try:
-        from cassandra.io.libevreactor import LibevConnection as DefaultConnection
+        from cassandra.io.libevreactor import LibevConnection as DefaultConnection  # NOQA
     except ImportError:
         from cassandra.io.asyncorereactor import AsyncoreConnection as DefaultConnection  # NOQA
 
