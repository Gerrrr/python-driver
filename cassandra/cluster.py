--- conflicted
+++ resolved
@@ -89,10 +89,6 @@
 from cassandra.datastax.graph.query import _request_timeout_key
 from cassandra.datastax import cloud as dscloud
 
-<<<<<<< HEAD
-if six.PY3:
-    long = int
-=======
 try:
     from cassandra.io.twistedreactor import TwistedConnection
 except ImportError:
@@ -108,7 +104,8 @@
 except ImportError:
     from cassandra.util import WeakSet  # NOQA
 
->>>>>>> 5f13adf6
+if six.PY3:
+    long = int
 
 def _is_eventlet_monkey_patched():
     if 'eventlet.patcher' not in sys.modules:
