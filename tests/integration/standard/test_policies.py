--- conflicted
+++ resolved
@@ -17,16 +17,10 @@
 except ImportError:
     import unittest  # noqa
 
-from cassandra.cluster import Cluster, ExecutionProfile, EXEC_PROFILE_DEFAULT, ResponseFuture
+from cassandra.cluster import Cluster, ExecutionProfile, EXEC_PROFILE_DEFAULT
 from cassandra.policies import HostFilterPolicy, RoundRobinPolicy,  SimpleConvictionPolicy, \
-<<<<<<< HEAD
-    WhiteListRoundRobinPolicy, ConstantSpeculativeExecutionPolicy
+    WhiteListRoundRobinPolicy
 from cassandra.hosts import Host
-from cassandra.query import SimpleStatement
-=======
-    WhiteListRoundRobinPolicy
-from cassandra.pool import Host
->>>>>>> 9819499c
 
 from tests.integration import PROTOCOL_VERSION, local, use_singledc
 
