--- conflicted
+++ resolved
@@ -13,20 +13,15 @@
 # limitations under the License.
 
 import sys
-<<<<<<< HEAD
 import datetime
 import six
 import time
 from collections import namedtuple
+from concurrent.futures import Future
 from packaging.version import Version
 
 from cassandra import cluster
 from cassandra.cluster import ContinuousPagingOptions
-=======
-
-from concurrent.futures import Future
-
->>>>>>> 18b0090d
 from cassandra.datastax.graph.fluent import DseGraph
 from cassandra.graph import Vertex, Edge, VertexProperty, GraphProtocol
 from cassandra.util import Point, Polygon, LineString
@@ -39,10 +34,10 @@
 from tests.integration import DSE_VERSION, greaterthanorequaldse68
 from tests.integration.advanced.graph import GraphUnitTestCase, \
     ClassicGraphSchema, CoreGraphSchema, \
-    validate_classic_vertex, validate_classic_edge, validate_generic_vertex_result_type,\
+    validate_classic_vertex, validate_classic_edge, validate_generic_vertex_result_type, \
     validate_classic_edge_properties, validate_line_edge, \
     validate_generic_edge_result_type, validate_path_result_type, VertexLabel, \
-    GraphTestConfiguration
+    GraphTestConfiguration, BasicGraphUnitTestCase
 from tests.integration import greaterthanorequaldse60, requiredse
 
 try:
@@ -50,15 +45,8 @@
 except ImportError:
     import unittest  # noqa
 
-<<<<<<< HEAD
+
 import ipaddress
-=======
-
-def setup_module():
-    if DSE_VERSION:
-        dse_options = {'graph': {'realtime_evaluation_timeout_in_seconds': 60}}
-        use_single_node_with_graph(dse_options=dse_options)
->>>>>>> 18b0090d
 
 
 def check_equality_base(testcase, original, read_value):
@@ -72,17 +60,23 @@
         testcase.assertEqual(original, read_value)
 
 
+def create_traversal_profiles(cluster, graph_name):
+    ep_graphson2 = DseGraph().create_execution_profile(graph_name,
+                                                            graph_protocol=GraphProtocol.GRAPHSON_2_0)
+    ep_graphson3 = DseGraph().create_execution_profile(graph_name,
+                                                            graph_protocol=GraphProtocol.GRAPHSON_3_0)
+
+    cluster.add_execution_profile('traversal_graphson2', ep_graphson2)
+    cluster.add_execution_profile('traversal_graphson3', ep_graphson3)
+
+    return ep_graphson2, ep_graphson3
+
+
 class _AbstractTraversalTest(GraphUnitTestCase):
 
     def setUp(self):
         super(_AbstractTraversalTest, self).setUp()
-        self.ep_graphson2 = DseGraph().create_execution_profile(self.graph_name,
-                                                                graph_protocol=GraphProtocol.GRAPHSON_2_0)
-        self.ep_graphson3 = DseGraph().create_execution_profile(self.graph_name,
-                                                                graph_protocol=GraphProtocol.GRAPHSON_3_0)
-
-        self.cluster.add_execution_profile('traversal_graphson2', self.ep_graphson2)
-        self.cluster.add_execution_profile('traversal_graphson3', self.ep_graphson3)
+        self.ep_graphson2, self.ep_graphson3 = create_traversal_profiles(self.cluster, self.graph_name)
 
     def _test_basic_query(self, schema, graphson):
         """
@@ -583,28 +577,19 @@
 
 
 @requiredse
-<<<<<<< HEAD
-@GraphTestConfiguration.generate_tests(traversal=True)
-class ImplicitExecutionTest(_AbstractTraversalTest):
-=======
-class BaseImplicitExecutionTest(BasicGraphUnitTestCase):
->>>>>>> 18b0090d
+class BaseImplicitExecutionTest(GraphUnitTestCase):
     """
     This test class will execute all tests of the AbstractTraversalTestClass using implicit execution
     This all traversal will be run directly using toList()
     """
-<<<<<<< HEAD
-    @staticmethod
-    def fetch_key_from_prop(property):
-=======
     def setUp(self):
         super(BaseImplicitExecutionTest, self).setUp()
         if DSE_VERSION:
             self.ep = DseGraph().create_execution_profile(self.graph_name)
             self.cluster.add_execution_profile(self.graph_name, self.ep)
 
-    def fetch_key_from_prop(self, property):
->>>>>>> 18b0090d
+    @staticmethod
+    def fetch_key_from_prop(property):
         return property.key
 
     def fetch_traversal_source(self, graphson, **kwargs):
@@ -682,20 +667,86 @@
             key = prop.key
             _validate_prop(key, value, self)
 
+
+@requiredse
+@GraphTestConfiguration.generate_tests(traversal=True)
+class ImplicitExecutionTest(BaseImplicitExecutionTest, _AbstractTraversalTest):
     def _test_iterate_step(self, schema, graphson):
         """
         Test to validate that the iterate() step work on all dse versions.
-
-<<<<<<< HEAD
         @jira_ticket PYTHON-1155
         @expected_result iterate step works
-
-        @test_category dse graph
-        """
-
-        g = self.fetch_traversal_source(graphson)
-        generate_classic(self.session)
+        @test_category dse graph
+        """
+
+        g = self.fetch_traversal_source(graphson)
+        self.execute_graph(schema.fixtures.classic(), graphson)
         g.addV('person').property('name', 'Person1').iterate()
+
+
+@requiredse
+@GraphTestConfiguration.generate_tests(traversal=True)
+class ImplicitAsyncExecutionTest(BaseImplicitExecutionTest):
+    """
+    Test to validate that the traversal async execution works properly.
+
+    @since 3.21.0
+    @jira_ticket PYTHON-1129
+
+    @test_category dse graph
+    """
+
+    def setUp(self):
+        super(ImplicitAsyncExecutionTest, self).setUp()
+        self.ep_graphson2, self.ep_graphson3 = create_traversal_profiles(self.cluster, self.graph_name)
+
+
+    def _validate_results(self, results):
+        results = list(results)
+        self.assertEqual(len(results), 2)
+        self.assertIn('vadas', results)
+        self.assertIn('josh', results)
+
+    def _test_promise(self, schema, graphson):
+        self.execute_graph(schema.fixtures.classic(), graphson)
+        g = self.fetch_traversal_source(graphson)
+        traversal_future = g.V().has('name', 'marko').out('knows').values('name').promise()
+        self._validate_results(traversal_future.result())
+
+    def _test_promise_error_is_propagated(self, schema, graphson):
+        self.execute_graph(schema.fixtures.classic(), graphson)
+        g = DseGraph().traversal_source(self.session, 'wrong_graph', execution_profile=self.ep)
+        traversal_future = g.V().has('name', 'marko').out('knows').values('name').promise()
+        with self.assertRaises(Exception):
+            traversal_future.result()
+
+    def _test_promise_callback(self, schema, graphson):
+        self.execute_graph(schema.fixtures.classic(), graphson)
+        g = self.fetch_traversal_source(graphson)
+        future = Future()
+
+        def cb(f):
+            future.set_result(f.result())
+
+        traversal_future = g.V().has('name', 'marko').out('knows').values('name').promise()
+        traversal_future.add_done_callback(cb)
+        self._validate_results(future.result())
+
+    def _test_promise_callback_on_error(self, schema, graphson):
+        self.execute_graph(schema.fixtures.classic(), graphson)
+        g = DseGraph().traversal_source(self.session, 'wrong_graph', execution_profile=self.ep)
+        future = Future()
+
+        def cb(f):
+            try:
+                f.result()
+            except Exception as e:
+                future.set_exception(e)
+
+        traversal_future = g.V().has('name', 'marko').out('knows').values('name').promise()
+        traversal_future.add_done_callback(cb)
+        with self.assertRaises(Exception):
+            future.result()
 
 
 class ExplicitExecutionBase(GraphUnitTestCase):
@@ -716,87 +767,6 @@
         query = DseGraph.query_from_traversal(traversal, graphson, context=context)
         # Use an ep that is configured with the correct row factory, and bytecode-json language flat set
         result_set = self.execute_graph(query, graphson, traversal=True)
-=======
-@requiredse
-class ImplicitExecutionTest(BaseImplicitExecutionTest, AbstractTraversalTest):
-    pass
-
-
-@requiredse
-class ImplicitAsyncExecutionTest(BaseImplicitExecutionTest):
-    """
-    Test to validate that the traversal async execution works properly.
-
-    @since 3.21.0
-    @jira_ticket PYTHON-1129
-
-    @test_category dse graph
-    """
-
-    def _validate_results(self, results):
-        results = list(results)
-        self.assertEqual(len(results), 2)
-        self.assertIn('vadas', results)
-        self.assertIn('josh', results)
-
-    def test_promise(self):
-        generate_classic(self.session)
-        g = self.fetch_traversal_source()
-        traversal_future = g.V().has('name', 'marko').out('knows').values('name').promise()
-        self._validate_results(traversal_future.result())
-
-    def test_promise_error_is_propagated(self):
-        generate_classic(self.session)
-        g = DseGraph().traversal_source(self.session, 'wrong_graph', execution_profile=self.ep)
-        traversal_future = g.V().has('name', 'marko').out('knows').values('name').promise()
-        with self.assertRaises(Exception):
-            traversal_future.result()
-
-    def test_promise_callback(self):
-        generate_classic(self.session)
-        g = self.fetch_traversal_source()
-        future = Future()
-
-        def cb(f):
-            future.set_result(f.result())
-
-        traversal_future = g.V().has('name', 'marko').out('knows').values('name').promise()
-        traversal_future.add_done_callback(cb)
-        self._validate_results(future.result())
-
-    def test_promise_callback_on_error(self):
-        generate_classic(self.session)
-        g = DseGraph().traversal_source(self.session, 'wrong_graph', execution_profile=self.ep)
-        future = Future()
-
-        def cb(f):
-            try:
-                f.result()
-            except Exception as e:
-                future.set_exception(e)
-
-        traversal_future = g.V().has('name', 'marko').out('knows').values('name').promise()
-        traversal_future.add_done_callback(cb)
-        with self.assertRaises(Exception):
-            future.result()
-
-
-@requiredse
-class ExplicitExecutionBase(BasicGraphUnitTestCase):
-    def setUp(self):
-        super(ExplicitExecutionBase, self).setUp()
-        if DSE_VERSION:
-            self.ep = DseGraph().create_execution_profile(self.graph_name)
-            self.cluster.add_execution_profile(self.graph_name, self.ep)
-
-    def fetch_traversal_source(self, **kwargs):
-        return DseGraph().traversal_source(self.session, self.graph_name, **kwargs)
-
-    def execute_traversal(self, traversal):
-        query = DseGraph.query_from_traversal(traversal)
-        #Use an ep that is configured with the correct row factory, and bytecode-json language flat set
-        result_set = self.session.execute_graph(query, execution_profile=self.ep)
->>>>>>> 18b0090d
         return list(result_set)
 
 
@@ -901,13 +871,7 @@
 
     def setUp(self):
         super(BatchStatementTests, self).setUp()
-        self.ep_graphson2 = DseGraph().create_execution_profile(self.graph_name,
-                                                                graph_protocol=GraphProtocol.GRAPHSON_2_0)
-        self.ep_graphson3 = DseGraph().create_execution_profile(self.graph_name,
-                                                                graph_protocol=GraphProtocol.GRAPHSON_3_0)
-
-        self.cluster.add_execution_profile('traversal_graphson2', self.ep_graphson2)
-        self.cluster.add_execution_profile('traversal_graphson3', self.ep_graphson3)
+        self.ep_graphson2, self.ep_graphson3 = create_traversal_profiles(self.cluster, self.graph_name)
 
     def _test_batch_with_schema(self, schema, graphson):
         """
@@ -1048,9 +1012,7 @@
     def setUp(self):
         super(GraphPagingTest, self).setUp()
         self.addCleanup(reset_paging_options)
-        self.ep_graphson3 = DseGraph().create_execution_profile(self.graph_name,
-                                                                graph_protocol=GraphProtocol.GRAPHSON_3_0)
-        self.cluster.add_execution_profile('traversal_graphson3', self.ep_graphson3)
+        self.ep_graphson2, self.ep_graphson3 = create_traversal_profiles(self.cluster, self.graph_name)
 
     def _setup_data(self, schema, graphson):
         self.execute_graph(
