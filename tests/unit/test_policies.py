--- conflicted
+++ resolved
@@ -139,11 +139,7 @@
             threads.append(Thread(target=host_down))
 
         # make the GIL switch after every instruction, maximizing
-<<<<<<< HEAD
         # the chance of race conditions
-=======
-        # the chace of race conditions
->>>>>>> b9d35045
         check = six.PY2 or '__pypy__' in sys.builtin_module_names
         if check:
             original_interval = sys.getcheckinterval()
